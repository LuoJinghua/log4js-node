"use strict";

function Level(level, levelStr) {
  this.level = level;
  this.levelStr = levelStr;
}

/**
 * converts given String to corresponding Level
 * @param {String} sArg String value of Level OR Log4js.Level
 * @param {Log4js.Level} defaultLevel default Level, if no String representation
 * @return Level object
 * @type Log4js.Level
 */
function toLevel(sArg, defaultLevel) {
  if (!sArg) {
    return defaultLevel;
  }
  if (sArg instanceof Level) {
    module.exports[sArg.toString()] = sArg;
    return sArg;
  }
  if (typeof sArg === "string") {
    return module.exports[sArg.toUpperCase()] || defaultLevel;
  }
  return toLevel(sArg.toString());
}

Level.prototype.toString = function() {
  return this.levelStr;
};

function convertAndCompare(comparison) {
  return function(otherLevel) {
    if (typeof otherLevel === "string") {
      otherLevel = toLevel(otherLevel);
    }
    return comparison.call(this, otherLevel);
  };
}

Level.prototype.isLessThanOrEqualTo = convertAndCompare(
  function(otherLevel) {
    return this.level <= otherLevel.level;
  }
);

Level.prototype.isGreaterThanOrEqualTo = convertAndCompare(
  function(otherLevel) {
    return this.level >= otherLevel.level;
  }
);

<<<<<<< HEAD
Level.prototype.isEqualTo = convertAndCompare(
  function(otherLevel) {
    return this.level === otherLevel.level;
=======
Level.prototype.isEqualTo = function(otherLevel) {
  if (typeof otherLevel === "string") {
    otherLevel = toLevel(otherLevel);
>>>>>>> 6c21e4ac
  }
);


exports.ALL = new Level(Number.MIN_VALUE, "ALL");
exports.TRACE = new Level(5000, "TRACE");
exports.DEBUG = new Level(10000, "DEBUG");
exports.INFO = new Level(20000, "INFO");
exports.WARN = new Level(30000, "WARN");
exports.ERROR = new Level(40000, "ERROR");
exports.FATAL = new Level(50000, "FATAL");
exports.OFF = new Level(Number.MAX_VALUE, "OFF");

exports.levels = [ 
  exports.OFF, 
  exports.TRACE, 
  exports.DEBUG, 
  exports.INFO, 
  exports.WARN, 
  exports.ERROR, 
  exports.FATAL 
];

<<<<<<< HEAD
exports.toLevel = toLevel;
=======
module.exports = {
  ALL: new Level(Number.MIN_VALUE, "ALL"),
  TRACE: new Level(5000, "TRACE"),
  DEBUG: new Level(10000, "DEBUG"),
  INFO: new Level(20000, "INFO"),
  WARN: new Level(30000, "WARN"),
  ERROR: new Level(40000, "ERROR"),
  FATAL: new Level(50000, "FATAL"),
  MARK: new Level(9007199254740992, "MARK"), // 2^53
  OFF: new Level(Number.MAX_VALUE, "OFF"),
  toLevel: toLevel,
  Level: Level
};
>>>>>>> 6c21e4ac
<|MERGE_RESOLUTION|>--- conflicted
+++ resolved
@@ -51,15 +51,9 @@
   }
 );
 
-<<<<<<< HEAD
 Level.prototype.isEqualTo = convertAndCompare(
   function(otherLevel) {
     return this.level === otherLevel.level;
-=======
-Level.prototype.isEqualTo = function(otherLevel) {
-  if (typeof otherLevel === "string") {
-    otherLevel = toLevel(otherLevel);
->>>>>>> 6c21e4ac
   }
 );
 
@@ -83,20 +77,4 @@
   exports.FATAL 
 ];
 
-<<<<<<< HEAD
-exports.toLevel = toLevel;
-=======
-module.exports = {
-  ALL: new Level(Number.MIN_VALUE, "ALL"),
-  TRACE: new Level(5000, "TRACE"),
-  DEBUG: new Level(10000, "DEBUG"),
-  INFO: new Level(20000, "INFO"),
-  WARN: new Level(30000, "WARN"),
-  ERROR: new Level(40000, "ERROR"),
-  FATAL: new Level(50000, "FATAL"),
-  MARK: new Level(9007199254740992, "MARK"), // 2^53
-  OFF: new Level(Number.MAX_VALUE, "OFF"),
-  toLevel: toLevel,
-  Level: Level
-};
->>>>>>> 6c21e4ac
+exports.toLevel = toLevel;