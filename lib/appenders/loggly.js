/* eslint no-prototype-builtins:1,no-restricted-syntax:[1, "ForInStatement"] */

'use strict';
<<<<<<< HEAD
var layouts = require('../layouts')
, loggly = require('loggly')
, os = require('os')
, passThrough = layouts.messagePassThroughLayout
, openRequests = 0
, shutdownCB;
=======

const layouts = require('../layouts');
const loggly = require('loggly');
const os = require('os');

const passThrough = layouts.messagePassThroughLayout;
>>>>>>> 3e4f3a66

function isAnyObject(value) {
  return value !== null && (typeof value === 'object' || typeof value === 'function');
}

function numKeys(obj) {
  let res = 0;
  for (const key in obj) {
    if (obj.hasOwnProperty(key)) {
      res++; // eslint-disable-line no-plusplus
    }
  }
  return res;
}

/**
 * @param msgListArgs
 * @returns Object{ deTaggedMsg: [...], additionalTags: [...] }
 */
function processTags(msgListArgs) {
  const msgList = (msgListArgs.length === 1 ? [msgListArgs[0]] : msgListArgs);

  return msgList.reduce((accumulate, element) => {
    if (isAnyObject(element) && Array.isArray(element.tags) && numKeys(element) === 1) {
      accumulate.additionalTags = accumulate.additionalTags.concat(element.tags);
    } else {
      accumulate.deTaggedData.push(element);
    }
    return accumulate;
  }, { deTaggedData: [], additionalTags: [] });
}

/**
 * Loggly Appender. Sends logging events to Loggly using node-loggly, optionally adding tags.
 *
 * This appender will scan the msg from the logging event, and pull out any argument of the
 * shape `{ tags: [] }` so that it's possible to add tags in a normal logging call.
 *
 * For example:
 *
 * logger.info({ tags: ['my-tag-1', 'my-tag-2'] }, 'Some message', someObj, ...)
 *
 * And then this appender will remove the tags param and append it to the config.tags.
 *
 * @param config object with loggly configuration data
 * {
 *   token: 'your-really-long-input-token',
 *   subdomain: 'your-subdomain',
 *   tags: ['loggly-tag1', 'loggly-tag2', .., 'loggly-tagn']
 * }
 * @param layout a function that takes a logevent and returns a string (defaults to objectLayout).
 */
function logglyAppender(config, layout) {
  const client = loggly.createClient(config);
  if (!layout) layout = passThrough;

  return (loggingEvent) => {
    const result = processTags(loggingEvent.data);
    const deTaggedData = result.deTaggedData;
    const additionalTags = result.additionalTags;

    // Replace the data property with the deTaggedData
    loggingEvent.data = deTaggedData;

    const msg = layout(loggingEvent);

<<<<<<< HEAD
		openRequests++;

		client.log({
			msg: msg,
			level: loggingEvent.level.levelStr,
			category: loggingEvent.categoryName,
			hostname: os.hostname().toString(),
		}, additionalTags, function (error, result) {
			if (error) {
				console.error("log4js.logglyAppender - error occurred: ", error);
			}

			openRequests--;

			if (shutdownCB && openRequests === 0) {
				shutdownCB();

				shutdownCB = undefined;
			}
		});
=======
    client.log({
      msg,
      level: loggingEvent.level.levelStr,
      category: loggingEvent.categoryName,
      hostname: os.hostname().toString(),
    }, additionalTags);
>>>>>>> 3e4f3a66
  };
}

function configure(config) {
  let layout;
  if (config.layout) {
    layout = layouts.layout(config.layout.type, config.layout);
  }
  return logglyAppender(config, layout);
}

<<<<<<< HEAD
function shutdown (cb) {
	if (openRequests === 0) {
		cb();
	}	else {
		shutdownCB = cb;
	}
}

exports.name      = 'loggly';
exports.appender  = logglyAppender;
exports.configure = configure;
exports.shutdown  = shutdown;
=======
module.exports.name = 'loggly';
module.exports.appender = logglyAppender;
module.exports.configure = configure;
>>>>>>> 3e4f3a66
<|MERGE_RESOLUTION|>--- conflicted
+++ resolved
@@ -1,21 +1,15 @@
 /* eslint no-prototype-builtins:1,no-restricted-syntax:[1, "ForInStatement"] */
 
 'use strict';
-<<<<<<< HEAD
-var layouts = require('../layouts')
-, loggly = require('loggly')
-, os = require('os')
-, passThrough = layouts.messagePassThroughLayout
-, openRequests = 0
-, shutdownCB;
-=======
 
 const layouts = require('../layouts');
 const loggly = require('loggly');
 const os = require('os');
 
 const passThrough = layouts.messagePassThroughLayout;
->>>>>>> 3e4f3a66
+
+let openRequests = 0;
+let shutdownCB;
 
 function isAnyObject(value) {
   return value !== null && (typeof value === 'object' || typeof value === 'function');
@@ -82,35 +76,26 @@
 
     const msg = layout(loggingEvent);
 
-<<<<<<< HEAD
-		openRequests++;
+    openRequests += 1;
 
-		client.log({
-			msg: msg,
-			level: loggingEvent.level.levelStr,
-			category: loggingEvent.categoryName,
-			hostname: os.hostname().toString(),
-		}, additionalTags, function (error, result) {
-			if (error) {
-				console.error("log4js.logglyAppender - error occurred: ", error);
-			}
-
-			openRequests--;
-
-			if (shutdownCB && openRequests === 0) {
-				shutdownCB();
-
-				shutdownCB = undefined;
-			}
-		});
-=======
     client.log({
-      msg,
+      msg: msg,
       level: loggingEvent.level.levelStr,
       category: loggingEvent.categoryName,
       hostname: os.hostname().toString(),
-    }, additionalTags);
->>>>>>> 3e4f3a66
+    }, additionalTags, (error) => {
+      if (error) {
+        console.error('log4js.logglyAppender - error occurred: ', error);
+      }
+
+      openRequests -= 1;
+
+      if (shutdownCB && openRequests === 0) {
+        shutdownCB();
+
+        shutdownCB = undefined;
+      }
+    });
   };
 }
 
@@ -122,21 +107,15 @@
   return logglyAppender(config, layout);
 }
 
-<<<<<<< HEAD
-function shutdown (cb) {
-	if (openRequests === 0) {
-		cb();
-	}	else {
-		shutdownCB = cb;
-	}
+function shutdown(cb) {
+  if (openRequests === 0) {
+    cb();
+  } else {
+    shutdownCB = cb;
+  }
 }
 
-exports.name      = 'loggly';
-exports.appender  = logglyAppender;
-exports.configure = configure;
-exports.shutdown  = shutdown;
-=======
 module.exports.name = 'loggly';
 module.exports.appender = logglyAppender;
 module.exports.configure = configure;
->>>>>>> 3e4f3a66
+module.exports.shutdown = shutdown;