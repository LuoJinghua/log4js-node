--- conflicted
+++ resolved
@@ -1,11 +1,11 @@
-<<<<<<< HEAD
 'use strict';
 const zlib = require('zlib');
 const layouts = require('../layouts');
 const levels = require('../levels');
 const dgram = require('dgram');
+const util = require('util');
 const OS = require('os');
-const debug = require('../debug')('GELF Appender');
+const debug = require('debug')('log4js:gelf');
 
 /* eslint no-unused-vars:0 */
 const LOG_EMERG = 0;    // system is unusable(unused)
@@ -18,27 +18,6 @@
 const LOG_DEBUG = 7;    // debug-level message
 
 const levelMapping = {};
-=======
-"use strict";
-var zlib = require('zlib');
-var layouts = require('../layouts');
-var levels = require('../levels');
-var dgram = require('dgram');
-var util = require('util');
-var debug = require('debug')('log4js:gelf');
-
-var LOG_EMERG=0;    // system is unusable
-var LOG_ALERT=1;    // action must be taken immediately
-var LOG_CRIT=2;     // critical conditions
-var LOG_ERR=3;      // error conditions
-var LOG_ERROR=3;    // because people WILL typo
-var LOG_WARNING=4;  // warning conditions
-var LOG_NOTICE=5;   // normal, but significant, condition
-var LOG_INFO=6;     // informational message
-var LOG_DEBUG=7;    // debug-level message
-
-var levelMapping = {};
->>>>>>> f9b2eaf5
 levelMapping[levels.ALL] = LOG_DEBUG;
 levelMapping[levels.TRACE] = LOG_DEBUG;
 levelMapping[levels.DEBUG] = LOG_DEBUG;
