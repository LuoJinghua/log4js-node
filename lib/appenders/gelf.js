--- conflicted
+++ resolved
@@ -114,17 +114,11 @@
   }
 
   function sendPacket(packet) {
-<<<<<<< HEAD
-    try {
-      client.send(packet, 0, packet.length, port, host);
-    } catch (e) {
-      // do nothing
-    }
-=======
-    client.send(packet, 0, packet.length, port, host, function(err) {
-      if (err) { console.error(err); }
+    client.send(packet, 0, packet.length, port, host, err => {
+      if (err) {
+        console.error(err);
+      }
     });
->>>>>>> 6c21e4ac
   }
 
   return loggingEvent => {
