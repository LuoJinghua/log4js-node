<<<<<<< HEAD
'use strict';

const debug = require('../debug')('fileSync');
const layouts = require('../layouts');
const path = require('path');
const fs = require('fs');
const os = require('os');
const eol = os.EOL || '\n';

class RollingFileSync {
  constructor(filename, size, backups, options) {
    debug('In RollingFileStream');

    function throwErrorIfArgumentsAreNotValid() {
      if (!filename || !size || size <= 0) {
        throw new Error('You must specify a filename and file size');
      }
=======
"use strict";
var debug = require('debug')('log4js:fileSync')
, layouts = require('../layouts')
, path = require('path')
, fs = require('fs')
, os = require('os')
, eol = os.EOL || '\n'
;

function RollingFileSync (filename, size, backups, options) {
  debug("In RollingFileStream");

  function throwErrorIfArgumentsAreNotValid() {
    if (!filename || !size || size <= 0) {
      throw new Error("You must specify a filename and file size");
>>>>>>> f9b2eaf5
    }

    throwErrorIfArgumentsAreNotValid();

    this.filename = filename;
    this.size = size;
    this.backups = backups || 1;
    this.options = options || { encoding: 'utf8', mode: parseInt('0644', 8), flags: 'a' };
    this.currentSize = 0;

    function currentFileSize(file) {
      let fileSize = 0;
      try {
        fileSize = fs.statSync(file).size;
      } catch (e) {
        // file does not exist
        fs.appendFileSync(filename, '');
      }
      return fileSize;
    }

    this.currentSize = currentFileSize(this.filename);
  }

  shouldRoll() {
    debug('should roll with current size %d, and max size %d', this.currentSize, this.size);
    return this.currentSize >= this.size;
  }

  roll(filename) {
    const that = this;
    const nameMatcher = new RegExp(`^${path.basename(filename)}`);

    function justTheseFiles(item) {
      return nameMatcher.test(item);
    }

    function index(filename_) {
      return parseInt(filename_.substring((`${path.basename(filename)}.`).length), 10) || 0;
    }

    function byIndex(a, b) {
      if (index(a) > index(b)) {
        return 1;
      } else if (index(a) < index(b)) {
        return -1;
      }

      return 0;
    }

    function increaseFileIndex(fileToRename) {
      const idx = index(fileToRename);
      debug(`Index of ${fileToRename} is ${idx}`);
      if (idx < that.backups) {
        // on windows, you can get a EEXIST error if you rename a file to an existing file
        // so, we'll try to delete the file we're renaming to first
        try {
          fs.unlinkSync(`${filename}.${idx + 1}`);
        } catch (e) {
          // ignore err: if we could not delete, it's most likely that it doesn't exist
        }

        debug(`Renaming ${fileToRename} -> ${filename}.${idx + 1}`);
        fs.renameSync(path.join(path.dirname(filename), fileToRename), `${filename}.${idx + 1}`);
      }
    }

    function renameTheFiles() {
      // roll the backups (rename file.n to file.n+1, where n <= numBackups)
      debug('Renaming the old files');

      const files = fs.readdirSync(path.dirname(filename));
      files.filter(justTheseFiles).sort(byIndex).reverse().forEach(increaseFileIndex);
    }

    debug('Rolling, rolling, rolling');
    renameTheFiles();
  }

  /* eslint no-unused-vars:0 */
  write(chunk, encoding) {
    const that = this;


    function writeTheChunk() {
      debug('writing the chunk to the file');
      that.currentSize += chunk.length;
      fs.appendFileSync(that.filename, chunk);
    }

    debug('in write');


    if (this.shouldRoll()) {
      this.currentSize = 0;
      this.roll(this.filename);
    }

    writeTheChunk();
  }
}

/**
 * File Appender writing the logs to a text file. Supports rolling of logs by size.
 *
 * @param file file log messages will be written to
 * @param layout a function that takes a logevent and returns a string
 *   (defaults to basicLayout).
 * @param logSize - the maximum size (in bytes) for a log file,
 *   if not provided then logs won't be rotated.
 * @param numBackups - the number of log files to keep after logSize
 *   has been reached (default 5)
 * @param timezoneOffset - optional timezone offset in minutes
 *   (default system local)
 */
function fileAppender(file, layout, logSize, numBackups, timezoneOffset) {
  debug('fileSync appender created');
  file = path.normalize(file);
  layout = layout || layouts.basicLayout;
  numBackups = numBackups === undefined ? 5 : numBackups;
  // there has to be at least one backup if logSize has been specified
  numBackups = numBackups === 0 ? 1 : numBackups;

  function openTheStream(filePath, fileSize, numFiles) {
    let stream;

    if (fileSize) {
      stream = new RollingFileSync(
        filePath,
        fileSize,
        numFiles
      );
    } else {
      stream = ((f => {
        // create file if it doesn't exist
        if (!fs.existsSync(f)) {
          fs.appendFileSync(f, '');
        }

        return {
          write(data) {
            fs.appendFileSync(f, data);
          }
        };
      }))(filePath);
    }

    return stream;
  }

  const logFile = openTheStream(file, logSize, numBackups);

  return loggingEvent => {
    logFile.write(layout(loggingEvent, timezoneOffset) + eol);
  };
}

function configure(config, options) {
  let layout;
  if (config.layout) {
    layout = layouts.layout(config.layout.type, config.layout);
  }

  if (options && options.cwd && !config.absolute) {
    config.filename = path.join(options.cwd, config.filename);
  }

  return fileAppender(
    config.filename,
    layout,
    config.maxLogSize,
    config.backups,
    config.timezoneOffset
  );
}

module.exports.appender = fileAppender;
module.exports.configure = configure;<|MERGE_RESOLUTION|>--- conflicted
+++ resolved
@@ -1,7 +1,6 @@
-<<<<<<< HEAD
 'use strict';
 
-const debug = require('../debug')('fileSync');
+const debug = require('debug')('log4js:fileSync');
 const layouts = require('../layouts');
 const path = require('path');
 const fs = require('fs');
@@ -16,23 +15,6 @@
       if (!filename || !size || size <= 0) {
         throw new Error('You must specify a filename and file size');
       }
-=======
-"use strict";
-var debug = require('debug')('log4js:fileSync')
-, layouts = require('../layouts')
-, path = require('path')
-, fs = require('fs')
-, os = require('os')
-, eol = os.EOL || '\n'
-;
-
-function RollingFileSync (filename, size, backups, options) {
-  debug("In RollingFileStream");
-
-  function throwErrorIfArgumentsAreNotValid() {
-    if (!filename || !size || size <= 0) {
-      throw new Error("You must specify a filename and file size");
->>>>>>> f9b2eaf5
     }
 
     throwErrorIfArgumentsAreNotValid();
