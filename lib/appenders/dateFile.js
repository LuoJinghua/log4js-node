--- conflicted
+++ resolved
@@ -36,14 +36,10 @@
     logFile.write(layout(logEvent, timezoneOffset) + eol, 'utf8');
   };
 
-  app.shutdown = function (cb) {
-    if (!logFile.write(eol, 'utf-8')) {
-      logFile.once('drain', () => {
-        logFile.end(cb);
-      });
-    } else {
-      logFile.end(cb);
-    }
+  app.shutdown = function (complete) {
+    logFile.write('', 'utf-8', () => {
+      logFile.end(complete);
+    });
   };
 
   appenders.push(app);
@@ -71,31 +67,5 @@
   );
 }
 
-<<<<<<< HEAD
-module.exports.configure = configure;
-=======
-function shutdown(cb) {
-  let completed = 0;
-  let error;
-  const complete = (err) => {
-    error = error || err;
-    completed++; // eslint-disable-line no-plusplus
-    if (completed >= openFiles.length) {
-      cb(error);
-    }
-  };
-  if (!openFiles.length) {
-    return cb();
-  }
-
-  return openFiles.forEach((file) => {
-    file.write('', 'utf-8', () => {
-      file.end(complete);
-    });
-  });
-}
-
 module.exports.appender = appender;
-module.exports.configure = configure;
-module.exports.shutdown = shutdown;
->>>>>>> 547267fa
+module.exports.configure = configure;