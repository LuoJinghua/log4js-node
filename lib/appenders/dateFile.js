<<<<<<< HEAD
'use strict';
=======
"use strict";
var streams = require('streamroller')
, layouts = require('../layouts')
, path = require('path')
, os = require('os')
, eol = os.EOL || '\n'
, openFiles = [];
>>>>>>> f9b2eaf5

const streams = require('../streams');
const layouts = require('../layouts');
const path = require('path');
const os = require('os');
const eol = os.EOL || '\n';
const openFiles = [];

// close open files on process exit.
process.on('exit', () => {
  openFiles.forEach(file => {
    file.end();
  });
});

/**
 * File appender that rolls files according to a date pattern.
 * @filename base filename.
 * @pattern the format that will be added to the end of filename when rolling,
 *          also used to check when to roll files - defaults to '.yyyy-MM-dd'
 * @layout layout function for log messages - defaults to basicLayout
 * @timezoneOffset optional timezone offset in minutes - defaults to system local
 */
<<<<<<< HEAD
function appender(
  filename,
  pattern,
  alwaysIncludePattern,
  layout,
  timezoneOffset
) {
=======
function appender(filename, pattern, layout, options, timezoneOffset) {
>>>>>>> f9b2eaf5
  layout = layout || layouts.basicLayout;
  const logFile = new streams.DateRollingFileStream(
    filename,
    pattern,
<<<<<<< HEAD
    { alwaysIncludePattern }
=======
    options
>>>>>>> f9b2eaf5
  );
  openFiles.push(logFile);

  return logEvent => {
    logFile.write(layout(logEvent, timezoneOffset) + eol, 'utf8');
  };
}

function configure(config, options) {
  let layout;

  if (config.layout) {
    layout = layouts.layout(config.layout.type, config.layout);
  }

  if (!config.alwaysIncludePattern) {
    config.alwaysIncludePattern = false;
  }

  if (options && options.cwd && !config.absolute) {
    config.filename = path.join(options.cwd, config.filename);
  }

  return appender(
    config.filename,
    config.pattern,
    layout,
    config,
    config.timezoneOffset
  );
}

function shutdown(cb) {
  let completed = 0;
  let error;
  const complete = err => {
    error = error || err;
    completed++;
    if (completed >= openFiles.length) {
      cb(error);
    }
  };
  if (!openFiles.length) {
    return cb();
  }

  return openFiles.forEach(file => {
    if (!file.write(eol, 'utf-8')) {
      file.once('drain', () => {
        file.end(complete);
      });
    } else {
      file.end(complete);
    }
  });
}

module.exports.appender = appender;
module.exports.configure = configure;
module.exports.shutdown = shutdown;<|MERGE_RESOLUTION|>--- conflicted
+++ resolved
@@ -1,16 +1,6 @@
-<<<<<<< HEAD
 'use strict';
-=======
-"use strict";
-var streams = require('streamroller')
-, layouts = require('../layouts')
-, path = require('path')
-, os = require('os')
-, eol = os.EOL || '\n'
-, openFiles = [];
->>>>>>> f9b2eaf5
 
-const streams = require('../streams');
+const streams = require('streamroller');
 const layouts = require('../layouts');
 const path = require('path');
 const os = require('os');
@@ -32,26 +22,18 @@
  * @layout layout function for log messages - defaults to basicLayout
  * @timezoneOffset optional timezone offset in minutes - defaults to system local
  */
-<<<<<<< HEAD
 function appender(
   filename,
   pattern,
-  alwaysIncludePattern,
   layout,
+  options,
   timezoneOffset
 ) {
-=======
-function appender(filename, pattern, layout, options, timezoneOffset) {
->>>>>>> f9b2eaf5
   layout = layout || layouts.basicLayout;
   const logFile = new streams.DateRollingFileStream(
     filename,
     pattern,
-<<<<<<< HEAD
-    { alwaysIncludePattern }
-=======
     options
->>>>>>> f9b2eaf5
   );
   openFiles.push(logFile);
 
