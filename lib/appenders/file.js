--- conflicted
+++ resolved
@@ -1,34 +1,18 @@
-<<<<<<< HEAD
 'use strict';
 
+const debug = require('debug')('log4js:file');
 const layouts = require('../layouts');
 const path = require('path');
 const fs = require('fs');
-const streams = require('../streams');
+const streams = require('streamroller');
 const os = require('os');
 const eol = os.EOL || '\n';
 const openFiles = [];
 
 // close open files on process exit.
 process.on('exit', () => {
+  debug('Exit handler called.');
   openFiles.forEach(file => {
-=======
-"use strict";
-var debug = require('debug')('log4js:file')
-, layouts = require('../layouts')
-, path = require('path')
-, fs = require('fs')
-, streams = require('streamroller')
-, os = require('os')
-, eol = os.EOL || '\n'
-, openFiles = []
-, levels = require('../levels');
-
-//close open files on process exit.
-process.on('exit', function() {
-  debug('Exit handler called.');
-  openFiles.forEach(function (file) {
->>>>>>> f9b2eaf5
     file.end();
   });
 });
@@ -56,45 +40,13 @@
  * @param options - options to be passed to the underlying stream
  * @param timezoneOffset - optional timezone offset in minutes (default system local)
  */
-<<<<<<< HEAD
-function fileAppender(file, layout, logSize, numBackups, compress, timezoneOffset) {
-=======
 function fileAppender (file, layout, logSize, numBackups, options, timezoneOffset) {
->>>>>>> f9b2eaf5
   file = path.normalize(file);
   layout = layout || layouts.basicLayout;
   numBackups = numBackups === undefined ? 5 : numBackups;
   // there has to be at least one backup if logSize has been specified
   numBackups = numBackups === 0 ? 1 : numBackups;
 
-<<<<<<< HEAD
-  function openTheStream(filePath, fileSize, numFiles) {
-    let stream;
-    if (fileSize) {
-      stream = new streams.RollingFileStream(
-        filePath,
-        fileSize,
-        numFiles,
-        { compress: compress }
-      );
-    } else {
-      stream = fs.createWriteStream(
-        filePath,
-        {
-          encoding: 'utf8',
-          mode: parseInt('0644', 8),
-          flags: 'a'
-        }
-      );
-    }
-    stream.on('error', err => {
-      console.error('log4js.fileAppender - Writing to file %s, error happened ', filePath, err);
-    });
-    return stream;
-  }
-
-  const logFile = openTheStream(file, logSize, numBackups);
-=======
   debug("Creating file appender (",
     file, ", ",
     logSize, ", ",
@@ -103,19 +55,14 @@
     timezoneOffset, ")"
   );
   var writer = openTheStream(file, logSize, numBackups, options);
->>>>>>> f9b2eaf5
 
   // push file to the stack of open handlers
   openFiles.push(writer);
 
-<<<<<<< HEAD
-  return loggingEvent => {
-    logFile.write(layout(loggingEvent, timezoneOffset) + eol, 'utf8');
-=======
   return function(loggingEvent) {
     writer.write(layout(loggingEvent, timezoneOffset) + eol, "utf8");
->>>>>>> f9b2eaf5
   };
+
 }
 
 function openTheStream(file, fileSize, numFiles, options) {
@@ -165,22 +112,14 @@
   if (!openFiles.length) {
     return cb();
   }
-<<<<<<< HEAD
 
   return openFiles.forEach(file => {
     if (!file.write(eol, 'utf-8')) {
       file.once('drain', () => {
         file.end(complete);
-=======
-  openFiles.forEach(function(file) {
-    var stream = file;
-    if (!stream.write(eol, "utf-8")) {
-      stream.once('drain', function() {
-        stream.end(complete);
->>>>>>> f9b2eaf5
       });
     } else {
-      stream.end(complete);
+      file.end(complete);
     }
   });
 }
