"use strict";
var dateFormat = require('./date_format')
, os = require('os')
, eol = os.EOL || '\n'
, util = require('util')
, replacementRegExp = /%[sdj]/g
, layoutMakers = {
  "messagePassThrough": function() { return messagePassThroughLayout; }, 
  "basic": function() { return basicLayout; }, 
  "colored": function() { return colouredLayout; }, 
  "coloured": function() { return colouredLayout; }, 
  "pattern": function (config) {
    var pattern = config.pattern || undefined;
    var tokens = config.tokens || undefined;
    return patternLayout(pattern, tokens);
	}
}
, colours = {
  ALL: "grey", 
  TRACE: "blue", 
  DEBUG: "cyan", 
  INFO: "green", 
  WARN: "yellow", 
  ERROR: "red", 
  FATAL: "magenta", 
  OFF: "grey"
};

<<<<<<< HEAD
function formatLogData(logData) {
  var output = ""
  , data = Array.isArray(logData) ? logData.slice() : Array.prototype.slice.call(arguments)
  , format = data.shift();
  
  if (typeof format  === "string") {
    output = format.replace(replacementRegExp, function(match) {
      switch (match) {
      case "%s": 
        return data.shift().toString();
      case "%d": 
        return new Number(data.shift());
      case "%j": 
        return JSON.stringify(data.shift());
      default:
        return match;
      }
    });
  } else {
    //put it back, it's not a format string
    data.unshift(format);
  }

  data.forEach(function (item) {
    if (output) {
      output += ' ';
    }
    output += util.inspect(item);
    if (item && item.stack) {
      output += "\n" + item.stack;
    }
  });

  return output;
=======
function wrapErrorsWithInspect(items) {
  return items.map(function(item) {
    if ((item instanceof Error) && item.stack) {
      return { inspect: function() { return util.format(item) + '\n' + item.stack; } };
    } else {
      return item;
    }
  });
}

function formatLogData(logData) {
  var data = Array.isArray(logData) ? logData : Array.prototype.slice.call(arguments);
  return util.format.apply(util, wrapErrorsWithInspect(data));
>>>>>>> f272e3fd
}

var styles = {
    //styles
  'bold'      : [1,  22],
  'italic'    : [3,  23],
  'underline' : [4,  24],
  'inverse'   : [7,  27],
  //grayscale
  'white'     : [37, 39],
  'grey'      : [90, 39],
  'black'     : [90, 39],
  //colors
  'blue'      : [34, 39],
  'cyan'      : [36, 39],
  'green'     : [32, 39],
  'magenta'   : [35, 39],
  'red'       : [31, 39],
  'yellow'    : [33, 39]
};

function colorizeStart(style) {
  return style ? '\x1B[' + styles[style][0] + 'm' : '';
}
function colorizeEnd(style) {
  return style ? '\x1B[' + styles[style][1] + 'm' : '';
}
/**
 * Taken from masylum's fork (https://github.com/masylum/log4js-node)
 */
function colorize (str, style) {
  return colorizeStart(style) + str + colorizeEnd(style);
}

function timestampLevelAndCategory(loggingEvent, colour) {
  var output = colorize(
    formatLogData(
      '[%s] [%s] %s - '
      , dateFormat.asString(loggingEvent.startTime)
      , loggingEvent.level
      , loggingEvent.categoryName
    )
    , colour
  );
  return output;
}

/**
 * BasicLayout is a simple layout for storing the logs. The logs are stored
 * in following format:
 * <pre>
 * [startTime] [logLevel] categoryName - message\n
 * </pre>
 *
 * @author Stephan Strittmatter
 */
function basicLayout (loggingEvent) {
  return timestampLevelAndCategory(loggingEvent) + formatLogData(loggingEvent.data);
}

/**
 * colouredLayout - taken from masylum's fork.
 * same as basicLayout, but with colours.
 */
function colouredLayout (loggingEvent) {
  return timestampLevelAndCategory(
    loggingEvent,
    colours[loggingEvent.level.toString()]
  ) + formatLogData(loggingEvent.data);
}

function messagePassThroughLayout (loggingEvent) {
  return formatLogData(loggingEvent.data);
}

/**
 * PatternLayout
 * Format for specifiers is %[padding].[truncation][field]{[format]}
 * e.g. %5.10p - left pad the log level by 5 characters, up to a max of 10
 * Fields can be any of:
 *  - %r time in toLocaleTimeString format
 *  - %p log level
 *  - %c log category
 *  - %m log data
 *  - %d date in various formats
 *  - %% %
 *  - %n newline
 *  - %x{<tokenname>} add dynamic tokens to your log. Tokens are specified in the tokens parameter
 * You can use %[ and %] to define a colored block.
 *
 * Tokens are specified as simple key:value objects. 
 * The key represents the token name whereas the value can be a string or function
 * which is called to extract the value to put in the log message. If token is not
 * found, it doesn't replace the field.
 *
 * A sample token would be: { "pid" : function() { return process.pid; } }
 *
 * Takes a pattern string, array of tokens and returns a layout function.
 * @param {String} Log format pattern String
 * @param {object} map object of different tokens
 * @return {Function}
 * @author Stephan Strittmatter
 * @author Jan Schmidle
 */
function patternLayout (pattern, tokens) {
  var TTCC_CONVERSION_PATTERN  = "%r %p %c - %m%n";
  var regex = /%(-?[0-9]+)?(\.?[0-9]+)?([\[\]cdmnprx%])(\{([^\}]+)\})?|([^%]+)/;
  
  pattern = pattern || TTCC_CONVERSION_PATTERN;

  function categoryName(loggingEvent, specifier) {
    var loggerName = loggingEvent.categoryName;
    if (specifier) {
      var precision = parseInt(specifier, 10);
      var loggerNameBits = loggerName.split(".");
      if (precision < loggerNameBits.length) {
        loggerName = loggerNameBits.slice(loggerNameBits.length - precision).join(".");
      }
    }
    return loggerName;
  }

  function formatAsDate(loggingEvent, specifier) {
    var format = dateFormat.ISO8601_FORMAT;
    if (specifier) {
      format = specifier;
      // Pick up special cases
      if (format == "ISO8601") {
        format = dateFormat.ISO8601_FORMAT;
      } else if (format == "ABSOLUTE") {
        format = dateFormat.ABSOLUTETIME_FORMAT;
      } else if (format == "DATE") {
        format = dateFormat.DATETIME_FORMAT;
      }
    }
    // Format the date
    return dateFormat.asString(format, loggingEvent.startTime);
  }

  function formatMessage(loggingEvent) {
    return formatLogData(loggingEvent.data);
  }
  
  function endOfLine() {
    return eol;
  }

  function logLevel(loggingEvent) {
    return loggingEvent.level.toString();
  }

  function startTime(loggingEvent) {
    return "" + loggingEvent.startTime.toLocaleTimeString();
  }

  function startColour(loggingEvent) {
    return colorizeStart(colours[loggingEvent.level.toString()]);
  }

  function endColour(loggingEvent) {
    return colorizeEnd(colours[loggingEvent.level.toString()]);
  }

  function percent() {
    return '%';
  }

  function userDefined(loggingEvent, specifier) {
    if (typeof(tokens[specifier]) !== 'undefined') {
      if (typeof(tokens[specifier]) === 'function') {
        return tokens[specifier](loggingEvent);
      } else {
        return tokens[specifier];
      }
    }
    return null;
  }

  var replacers = {
    'c': categoryName,
    'd': formatAsDate,
    'm': formatMessage,
    'n': endOfLine,
    'p': logLevel,
    'r': startTime,
    '[': startColour,
    ']': endColour,
    '%': percent,
    'x': userDefined
  };

  function replaceToken(conversionCharacter, loggingEvent, specifier) {
    var replacer = replacers[conversionCharacter];
    if (replacer) {
      return replacer(loggingEvent, specifier);
    }
    return null;
  }

  function truncate(truncation, toTruncate) {
    var len;
    if (truncation) {
      len = parseInt(truncation.substr(1), 10);
      return toTruncate.substring(0, len);
    }

    return toTruncate;
  }

  function pad(padding, toPad) {
    var len;
    if (padding) {
      if (padding.charAt(0) == "-") {
        len = parseInt(padding.substr(1), 10);
        // Right pad with spaces
        while (toPad.length < len) {
          toPad += " ";
        }
      } else {
        len = parseInt(padding, 10);
        // Left pad with spaces
        while (toPad.length < len) {
          toPad = " " + toPad;
        }
      }
    }
    return toPad;
  }
  
  return function(loggingEvent) {
    var formattedString = "";
    var result;
    var searchString = pattern;
    
    while ((result = regex.exec(searchString))) {
      var matchedString = result[0];
      var padding = result[1];
      var truncation = result[2];
      var conversionCharacter = result[3];
      var specifier = result[5];
      var text = result[6];
      
      // Check if the pattern matched was just normal text
      if (text) {
        formattedString += "" + text;
      } else {
        // Create a raw replacement string based on the conversion
        // character and specifier
        var replacement = 
          replaceToken(conversionCharacter, loggingEvent, specifier) || 
          matchedString;

        // Format the replacement according to any padding or
        // truncation specified
        replacement = truncate(truncation, replacement);
        replacement = pad(padding, replacement);
        formattedString += replacement;
      }
      searchString = searchString.substr(result.index + result[0].length);
    }
    return formattedString;
  };

}

module.exports = {
  basicLayout: basicLayout, 
  messagePassThroughLayout: messagePassThroughLayout, 
  patternLayout: patternLayout, 
  colouredLayout: colouredLayout, 
  coloredLayout: colouredLayout, 
  layout: function(name, config) {
    return layoutMakers[name] && layoutMakers[name](config);
  }
};<|MERGE_RESOLUTION|>--- conflicted
+++ resolved
@@ -26,42 +26,6 @@
   OFF: "grey"
 };
 
-<<<<<<< HEAD
-function formatLogData(logData) {
-  var output = ""
-  , data = Array.isArray(logData) ? logData.slice() : Array.prototype.slice.call(arguments)
-  , format = data.shift();
-  
-  if (typeof format  === "string") {
-    output = format.replace(replacementRegExp, function(match) {
-      switch (match) {
-      case "%s": 
-        return data.shift().toString();
-      case "%d": 
-        return new Number(data.shift());
-      case "%j": 
-        return JSON.stringify(data.shift());
-      default:
-        return match;
-      }
-    });
-  } else {
-    //put it back, it's not a format string
-    data.unshift(format);
-  }
-
-  data.forEach(function (item) {
-    if (output) {
-      output += ' ';
-    }
-    output += util.inspect(item);
-    if (item && item.stack) {
-      output += "\n" + item.stack;
-    }
-  });
-
-  return output;
-=======
 function wrapErrorsWithInspect(items) {
   return items.map(function(item) {
     if ((item instanceof Error) && item.stack) {
@@ -75,7 +39,6 @@
 function formatLogData(logData) {
   var data = Array.isArray(logData) ? logData : Array.prototype.slice.call(arguments);
   return util.format.apply(util, wrapErrorsWithInspect(data));
->>>>>>> f272e3fd
 }
 
 var styles = {
