"use strict";
var dateFormat = require('date-format')
, os = require('os')
, eol = os.EOL || '\n'
, util = require('util')
, semver = require('semver')
, replacementRegExp = /%[sdj]/g
, layoutMakers = {
  "messagePassThrough": function() { return messagePassThroughLayout; },
  "basic": function() { return basicLayout; },
  "colored": function() { return colouredLayout; },
  "coloured": function() { return colouredLayout; },
  "pattern": function (config) {
    return patternLayout(config && config.pattern, config && config.tokens);
	},
  "dummy": function() { return dummyLayout; }
}
, colours = {
  ALL: "grey",
  TRACE: "blue",
  DEBUG: "cyan",
  INFO: "green",
  WARN: "yellow",
  ERROR: "red",
  FATAL: "magenta",
  OFF: "grey"
};

function wrapErrorsWithInspect(items) {
  return items.map(function(item) {
    if ((item instanceof Error) && item.stack) {
      return { inspect: function() {
        if (semver.satisfies(process.version, '>=6')) {
          return util.format(item);
        } else {
          return util.format(item) + '\n' + item.stack;           
        }
      } };
    } else {
      return item;
    }
  });
}

function formatLogData(logData) {
  var data = Array.isArray(logData) ? logData : Array.prototype.slice.call(arguments);
  return util.format.apply(util, wrapErrorsWithInspect(data));
}

var styles = {
    //styles
  'bold'      : [1,  22],
  'italic'    : [3,  23],
  'underline' : [4,  24],
  'inverse'   : [7,  27],
  //grayscale
  'white'     : [37, 39],
  'grey'      : [90, 39],
  'black'     : [90, 39],
  //colors
  'blue'      : [34, 39],
  'cyan'      : [36, 39],
  'green'     : [32, 39],
  'magenta'   : [35, 39],
  'red'       : [31, 39],
  'yellow'    : [33, 39]
};

function colorizeStart(style) {
  return style ? '\x1B[' + styles[style][0] + 'm' : '';
}
function colorizeEnd(style) {
  return style ? '\x1B[' + styles[style][1] + 'm' : '';
}
/**
 * Taken from masylum's fork (https://github.com/masylum/log4js-node)
 */
function colorize (str, style) {
  return colorizeStart(style) + str + colorizeEnd(style);
}

function timestampLevelAndCategory(loggingEvent, colour, timezoneOffest) {
  var output = colorize(
    formatLogData(
      '[%s] [%s] %s - '
      , dateFormat.asString(loggingEvent.startTime, timezoneOffest)
      , loggingEvent.level
      , loggingEvent.category
    )
    , colour
  );
  return output;
}

/**
 * BasicLayout is a simple layout for storing the logs. The logs are stored
 * in following format:
 * <pre>
 * [startTime] [logLevel] category - message\n
 * </pre>
 *
 * @author Stephan Strittmatter
 */
function basicLayout (loggingEvent, timezoneOffset) {
  return timestampLevelAndCategory(
    loggingEvent,
    undefined,
    timezoneOffset
  ) + formatLogData(loggingEvent.data);
}

/**
 * colouredLayout - taken from masylum's fork.
 * same as basicLayout, but with colours.
 */
function colouredLayout (loggingEvent, timezoneOffset) {
  return timestampLevelAndCategory(
    loggingEvent,
    colours[loggingEvent.level.toString()],
    timezoneOffset
  ) + formatLogData(loggingEvent.data);
}

function messagePassThroughLayout (loggingEvent) {
  return formatLogData(loggingEvent.data);
}

function dummyLayout(loggingEvent) {
  return loggingEvent.data[0];
}

/**
 * PatternLayout
 * Format for specifiers is %[padding].[truncation][field]{[format]}
 * e.g. %5.10p - left pad the log level by 5 characters, up to a max of 10
 * Fields can be any of:
 *  - %r time in toLocaleTimeString format
 *  - %p log level
 *  - %c log category
 *  - %h hostname
 *  - %m log data
 *  - %d date in various formats
 *  - %% %
 *  - %n newline
 *  - %z pid
 *  - %x{<tokenname>} add dynamic tokens to your log. Tokens are specified in the tokens parameter
 * You can use %[ and %] to define a colored block.
 *
 * Tokens are specified as simple key:value objects.
 * The key represents the token name whereas the value can be a string or function
 * which is called to extract the value to put in the log message. If token is not
 * found, it doesn't replace the field.
 *
 * A sample token would be: { "pid" : function() { return process.pid; } }
 *
 * Takes a pattern string, array of tokens and returns a layout function.
 * @param {String} Log format pattern String
 * @param {object} map object of different tokens
 * @param {number} timezone offset in minutes
 * @return {Function}
 * @author Stephan Strittmatter
 * @author Jan Schmidle
 */
function patternLayout (pattern, tokens, timezoneOffset) {
  // jshint maxstatements:22
  var TTCC_CONVERSION_PATTERN  = "%r %p %c - %m%n";
  var regex = /%(-?[0-9]+)?(\.?[0-9]+)?([\[\]cdhmnprzxy%])(\{([^\}]+)\})?|([^%]+)/;

  pattern = pattern || TTCC_CONVERSION_PATTERN;

  function category(loggingEvent, specifier) {
    var loggerName = loggingEvent.category;
    if (specifier) {
      var precision = parseInt(specifier, 10);
      var loggerNameBits = loggerName.split(".");
      if (precision < loggerNameBits.length) {
        loggerName = loggerNameBits.slice(loggerNameBits.length - precision).join(".");
      }
    }
    return loggerName;
  }

  var formats = {
    "ISO8601": dateFormat.ISO8601_FORMAT,
    "ISO8601_WITH_TZ_OFFSET": dateFormat.ISO8601_WITH_TZ_OFFSET_FORMAT,
    "ABSOLUTE": dateFormat.ABSOLUTETIME_FORMAT,
    "DATE": dateFormat.DATETIME_FORMAT
  };

  function formatAsDate(loggingEvent, specifier) {
    var format = dateFormat.ISO8601_FORMAT;
    if (specifier) {
<<<<<<< HEAD
      format = formats[specifier] || specifier;
=======
      format = specifier;
      // Pick up special cases
      if (format == "ISO8601") {
        format = dateFormat.ISO8601_FORMAT;
      } else if (format == "ISO8601_WITH_TZ_OFFSET") {
        format = dateFormat.ISO8601_WITH_TZ_OFFSET_FORMAT;
      } else if (format == "ABSOLUTE") {
        format = dateFormat.ABSOLUTETIME_FORMAT;
      } else if (format == "DATE") {
        format = dateFormat.DATETIME_FORMAT;
      }
>>>>>>> 6c21e4ac
    }
    // Format the date
    return dateFormat.asString(format, loggingEvent.startTime, timezoneOffset);
  }

  function hostname() {
    return os.hostname().toString();
  }

  function formatMessage(loggingEvent) {
    return formatLogData(loggingEvent.data);
  }

  function endOfLine() {
    return eol;
  }

  function logLevel(loggingEvent) {
    return loggingEvent.level.toString();
  }

  function startTime(loggingEvent) {
    return dateFormat.asString('hh:mm:ss', loggingEvent.startTime, timezoneOffset);
  }

  function startColour(loggingEvent) {
    return colorizeStart(colours[loggingEvent.level.toString()]);
  }

  function endColour(loggingEvent) {
    return colorizeEnd(colours[loggingEvent.level.toString()]);
  }

  function percent() {
    return '%';
  }

  function pid(loggingEvent) {
    if (loggingEvent && loggingEvent.pid) {
      return loggingEvent.pid;
    } else {
      return process.pid;
    }
  }

  function clusterInfo(loggingEvent, specifier) {
    if (loggingEvent.cluster && specifier) {
      return specifier
        .replace('%m', loggingEvent.cluster.master)
        .replace('%w', loggingEvent.cluster.worker)
        .replace('%i', loggingEvent.cluster.workerId);
    } else if (loggingEvent.cluster) {
      return loggingEvent.cluster.worker+'@'+loggingEvent.cluster.master;
    } else {
      return pid();
    }
  }

  function userDefined(loggingEvent, specifier) {
    if (typeof(tokens[specifier]) !== 'undefined') {
      if (typeof(tokens[specifier]) === 'function') {
        return tokens[specifier](loggingEvent);
      } else {
        return tokens[specifier];
      }
    }
    return null;
  }

  var replacers = {
    'c': category,
    'd': formatAsDate,
    'h': hostname,
    'm': formatMessage,
    'n': endOfLine,
    'p': logLevel,
    'r': startTime,
    '[': startColour,
    ']': endColour,
    'y': clusterInfo,
    'z': pid,
    '%': percent,
    'x': userDefined
  };

  function replaceToken(conversionCharacter, loggingEvent, specifier) {
    return replacers[conversionCharacter](loggingEvent, specifier);
  }

  function truncate(truncation, toTruncate) {
    var len;
    if (truncation) {
      len = parseInt(truncation.substr(1), 10);
      return toTruncate.substring(0, len);
    }

    return toTruncate;
  }

  function pad(padding, toPad) {
    var len;
    if (padding) {
      if (padding.charAt(0) == "-") {
        len = parseInt(padding.substr(1), 10);
        // Right pad with spaces
        while (toPad.length < len) {
          toPad += " ";
        }
      } else {
        len = parseInt(padding, 10);
        // Left pad with spaces
        while (toPad.length < len) {
          toPad = " " + toPad;
        }
      }
    }
    return toPad;
  }

  function truncateAndPad(toTruncAndPad, truncation, padding) {
    var replacement = toTruncAndPad;
    replacement = truncate(truncation, replacement);
    replacement = pad(padding, replacement);
    return replacement;
  }

  return function(loggingEvent) {
    var formattedString = "";
    var result;
    var searchString = pattern;

    while ((result = regex.exec(searchString))) {
      var matchedString = result[0];
      var padding = result[1];
      var truncation = result[2];
      var conversionCharacter = result[3];
      var specifier = result[5];
      var text = result[6];

      // Check if the pattern matched was just normal text
      if (text) {
        formattedString += "" + text;
      } else {
        // Create a raw replacement string based on the conversion
        // character and specifier
        var replacement = replaceToken(conversionCharacter, loggingEvent, specifier);
        formattedString += truncateAndPad(replacement, truncation, padding);
      }
      searchString = searchString.substr(result.index + result[0].length);
    }
    return formattedString;
  };

}

module.exports = {
  basicLayout: basicLayout,
  messagePassThroughLayout: messagePassThroughLayout,
  patternLayout: patternLayout,
  colouredLayout: colouredLayout,
  coloredLayout: colouredLayout,
  dummyLayout: dummyLayout,
  addLayout: function(name, serializerGenerator) {
    layoutMakers[name] = serializerGenerator;
  },
  layout: function(name, config) {
    return layoutMakers[name] && layoutMakers[name](config);
  }
};<|MERGE_RESOLUTION|>--- conflicted
+++ resolved
@@ -3,7 +3,6 @@
 , os = require('os')
 , eol = os.EOL || '\n'
 , util = require('util')
-, semver = require('semver')
 , replacementRegExp = /%[sdj]/g
 , layoutMakers = {
   "messagePassThrough": function() { return messagePassThroughLayout; },
@@ -12,8 +11,7 @@
   "coloured": function() { return colouredLayout; },
   "pattern": function (config) {
     return patternLayout(config && config.pattern, config && config.tokens);
-	},
-  "dummy": function() { return dummyLayout; }
+	}
 }
 , colours = {
   ALL: "grey",
@@ -79,11 +77,11 @@
   return colorizeStart(style) + str + colorizeEnd(style);
 }
 
-function timestampLevelAndCategory(loggingEvent, colour, timezoneOffest) {
+function timestampLevelAndCategory(loggingEvent, colour) {
   var output = colorize(
     formatLogData(
       '[%s] [%s] %s - '
-      , dateFormat.asString(loggingEvent.startTime, timezoneOffest)
+      , dateFormat.asString(loggingEvent.startTime)
       , loggingEvent.level
       , loggingEvent.category
     )
@@ -101,23 +99,18 @@
  *
  * @author Stephan Strittmatter
  */
-function basicLayout (loggingEvent, timezoneOffset) {
-  return timestampLevelAndCategory(
-    loggingEvent,
-    undefined,
-    timezoneOffset
-  ) + formatLogData(loggingEvent.data);
+function basicLayout (loggingEvent) {
+  return timestampLevelAndCategory(loggingEvent) + formatLogData(loggingEvent.data);
 }
 
 /**
  * colouredLayout - taken from masylum's fork.
  * same as basicLayout, but with colours.
  */
-function colouredLayout (loggingEvent, timezoneOffset) {
+function colouredLayout (loggingEvent) {
   return timestampLevelAndCategory(
     loggingEvent,
-    colours[loggingEvent.level.toString()],
-    timezoneOffset
+    colours[loggingEvent.level.toString()]
   ) + formatLogData(loggingEvent.data);
 }
 
@@ -156,13 +149,11 @@
  * Takes a pattern string, array of tokens and returns a layout function.
  * @param {String} Log format pattern String
  * @param {object} map object of different tokens
- * @param {number} timezone offset in minutes
  * @return {Function}
  * @author Stephan Strittmatter
  * @author Jan Schmidle
  */
-function patternLayout (pattern, tokens, timezoneOffset) {
-  // jshint maxstatements:22
+function patternLayout (pattern, tokens) {
   var TTCC_CONVERSION_PATTERN  = "%r %p %c - %m%n";
   var regex = /%(-?[0-9]+)?(\.?[0-9]+)?([\[\]cdhmnprzxy%])(\{([^\}]+)\})?|([^%]+)/;
 
@@ -190,24 +181,10 @@
   function formatAsDate(loggingEvent, specifier) {
     var format = dateFormat.ISO8601_FORMAT;
     if (specifier) {
-<<<<<<< HEAD
       format = formats[specifier] || specifier;
-=======
-      format = specifier;
-      // Pick up special cases
-      if (format == "ISO8601") {
-        format = dateFormat.ISO8601_FORMAT;
-      } else if (format == "ISO8601_WITH_TZ_OFFSET") {
-        format = dateFormat.ISO8601_WITH_TZ_OFFSET_FORMAT;
-      } else if (format == "ABSOLUTE") {
-        format = dateFormat.ABSOLUTETIME_FORMAT;
-      } else if (format == "DATE") {
-        format = dateFormat.DATETIME_FORMAT;
-      }
->>>>>>> 6c21e4ac
     }
     // Format the date
-    return dateFormat.asString(format, loggingEvent.startTime, timezoneOffset);
+    return dateFormat.asString(format, loggingEvent.startTime);
   }
 
   function hostname() {
@@ -227,7 +204,7 @@
   }
 
   function startTime(loggingEvent) {
-    return dateFormat.asString('hh:mm:ss', loggingEvent.startTime, timezoneOffset);
+    return "" + loggingEvent.startTime.toLocaleTimeString();
   }
 
   function startColour(loggingEvent) {
@@ -361,15 +338,11 @@
 }
 
 module.exports = {
-  basicLayout: basicLayout,
-  messagePassThroughLayout: messagePassThroughLayout,
-  patternLayout: patternLayout,
-  colouredLayout: colouredLayout,
-  coloredLayout: colouredLayout,
-  dummyLayout: dummyLayout,
-  addLayout: function(name, serializerGenerator) {
-    layoutMakers[name] = serializerGenerator;
-  },
+  basicLayout: basicLayout, 
+  messagePassThroughLayout: messagePassThroughLayout, 
+  patternLayout: patternLayout, 
+  colouredLayout: colouredLayout, 
+  coloredLayout: colouredLayout, 
   layout: function(name, config) {
     return layoutMakers[name] && layoutMakers[name](config);
   }
