'use strict';

const levels = require('./levels');
const DEFAULT_FORMAT = ':remote-addr - -' +
  ' ":method :url HTTP/:http-version"' +
  ' :status :content-length ":referrer"' +
  ' ":user-agent"';

/**
 * Log requests with the given `options` or a `format` string.
 *
 * Options:
 *
 *   - `format`        Format string, see below for tokens
 *   - `level`         A log4js levels instance. Supports also 'auto'
 *   - `nolog`         A string or RegExp to exclude target logs
 *
 * Tokens:
 *
 *   - `:req[header]` ex: `:req[Accept]`
 *   - `:res[header]` ex: `:res[Content-Length]`
 *   - `:http-version`
 *   - `:response-time`
 *   - `:remote-addr`
 *   - `:date`
 *   - `:method`
 *   - `:url`
 *   - `:referrer`
 *   - `:user-agent`
 *   - `:status`
 *
 * @return {Function}
 * @param logger4js
 * @param options
 * @api public
 */
function getLogger(logger4js, options) {
  /* eslint no-underscore-dangle:0 */
  if (typeof options === 'object') {
    options = options || {};
  } else if (options) {
    options = { format: options };
  } else {
    options = {};
  }

  const thisLogger = logger4js;
  let level = levels.toLevel(options.level, levels.INFO);
  const fmt = options.format || DEFAULT_FORMAT;
  const nolog = options.nolog ? createNoLogCondition(options.nolog) : null;

  return (req, res, next) => {
    // mount safety
    if (req._logging) return next();

    // nologs
    if (nolog && nolog.test(req.originalUrl)) return next();

    if (thisLogger.isLevelEnabled(level) || options.level === 'auto') {
      const start = new Date();
      const writeHead = res.writeHead;

      // flag as logging
      req._logging = true;

      // proxy for statusCode.
      res.writeHead = (code, headers) => {
        res.writeHead = writeHead;
        res.writeHead(code, headers);

        res.__statusCode = code;
        res.__headers = headers || {};

        // status code response level handling
        if (options.level === 'auto') {
          level = levels.INFO;
          if (code >= 300) level = levels.WARN;
          if (code >= 400) level = levels.ERROR;
        } else {
          level = levels.toLevel(options.level, levels.INFO);
        }
      };

      // hook on end request to emit the log entry of the HTTP request.
      res.on('finish', () => {
        res.responseTime = new Date() - start;
        // status code response level handling
        if (res.statusCode && options.level === 'auto') {
          level = levels.INFO;
          if (res.statusCode >= 300) level = levels.WARN;
          if (res.statusCode >= 400) level = levels.ERROR;
        }

        if (thisLogger.isLevelEnabled(level)) {
          const combinedTokens = assembleTokens(req, res, options.tokens || []);

          if (typeof fmt === 'function') {
            const line = fmt(req, res, str => format(str, combinedTokens));
            if (line) thisLogger.log(level, line);
          } else {
            thisLogger.log(level, format(fmt, combinedTokens));
          }
        }
      });
    }

    // ensure next gets always called
    return next();
  };
}

/**
 * Adds custom {token, replacement} objects to defaults,
 * overwriting the defaults if any tokens clash
 *
 * @param  {IncomingMessage} req
 * @param  {ServerResponse} res
 * @param  {Array} customTokens
 *    [{ token: string-or-regexp, replacement: string-or-replace-function }]
 * @return {Array}
 */
function assembleTokens(req, res, customTokens) {
  const arrayUniqueTokens = array => {
    const a = array.concat();
    for (let i = 0; i < a.length; ++i) {
      for (let j = i + 1; j < a.length; ++j) {
        // not === because token can be regexp object
        /* eslint eqeqeq:0 */
        if (a[i].token == a[j].token) {
          a.splice(j--, 1);
        }
      }
    }
    return a;
  };

<<<<<<< HEAD
  const defaultTokens = [];
  defaultTokens.push({ token: ':url', replacement: req.originalUrl });
  defaultTokens.push({ token: ':protocol', replacement: req.protocol });
  defaultTokens.push({ token: ':hostname', replacement: req.hostname });
  defaultTokens.push({ token: ':method', replacement: req.method });
  defaultTokens.push({ token: ':status', replacement: res.__statusCode || res.statusCode });
  defaultTokens.push({ token: ':response-time', replacement: res.responseTime });
  defaultTokens.push({ token: ':date', replacement: new Date().toUTCString() });
  defaultTokens.push({
=======
  var default_tokens = [];
  default_tokens.push({ token: ':url', replacement: getUrl(req) });
  default_tokens.push({ token: ':protocol', replacement: req.protocol });
  default_tokens.push({ token: ':hostname', replacement: req.hostname });
  default_tokens.push({ token: ':method', replacement: req.method });
  default_tokens.push({ token: ':status', replacement: res.__statusCode || res.statusCode });
  default_tokens.push({ token: ':response-time', replacement: res.responseTime });
  default_tokens.push({ token: ':date', replacement: new Date().toUTCString() });
  default_tokens.push({
>>>>>>> 6c21e4ac
    token: ':referrer',
    replacement: req.headers.referer || req.headers.referrer || ''
  });
  defaultTokens.push({
    token: ':http-version',
    replacement: `${req.httpVersionMajor}.${req.httpVersionMinor}`
  });
  defaultTokens.push({
    token: ':remote-addr',
    replacement: req.headers['x-forwarded-for'] ||
    req.ip ||
    req._remoteAddress ||
    (req.socket &&
      (req.socket.remoteAddress ||
        (req.socket.socket && req.socket.socket.remoteAddress)
      )
    )
  });
  defaultTokens.push({ token: ':user-agent', replacement: req.headers['user-agent'] });
  defaultTokens.push({
    token: ':content-length',
    replacement: (res._headers && res._headers['content-length']) ||
    (res.__headers && res.__headers['Content-Length']) ||
    '-'
  });
  defaultTokens.push({
    token: /:req\[([^\]]+)\]/g,
    replacement: function (_, field) {
      return req.headers[field.toLowerCase()];
    }
  });
  defaultTokens.push({
    token: /:res\[([^\]]+)\]/g,
    replacement: function (_, field) {
      return res._headers ?
        (res._headers[field.toLowerCase()] || res.__headers[field])
        : (res.__headers && res.__headers[field]);
    }
  });

  return arrayUniqueTokens(customTokens.concat(defaultTokens));
}

/**
 * Return request url path,
 * adding this function prevents the Cyclomatic Complexity,
 * for the assemble_tokens function at low, to pass the tests.
 *
 * @param  {IncomingMessage} req
 * @return {String}
 * @api private
 */

function getUrl(req){
  return req.originalUrl || req.url;
}
/**
 * Return formatted log line.
 *
 * @param  {String} str
 * @param {Array} tokens
 * @return {String}
 * @api private
 */
function format(str, tokens) {
  for (let i = 0; i < tokens.length; i++) {
    str = str.replace(tokens[i].token, tokens[i].replacement);
  }
  return str;
}

/**
 * Return RegExp Object about nolog
 *
 * @param  {String|Array} nolog
 * @return {RegExp}
 * @api private
 *
 * syntax
 *  1. String
 *   1.1 "\\.gif"
 *         NOT LOGGING http://example.com/hoge.gif and http://example.com/hoge.gif?fuga
 *         LOGGING http://example.com/hoge.agif
 *   1.2 in "\\.gif|\\.jpg$"
 *         NOT LOGGING http://example.com/hoge.gif and
 *           http://example.com/hoge.gif?fuga and http://example.com/hoge.jpg?fuga
 *         LOGGING http://example.com/hoge.agif,
 *           http://example.com/hoge.ajpg and http://example.com/hoge.jpg?hoge
 *   1.3 in "\\.(gif|jpe?g|png)$"
 *         NOT LOGGING http://example.com/hoge.gif and http://example.com/hoge.jpeg
 *         LOGGING http://example.com/hoge.gif?uid=2 and http://example.com/hoge.jpg?pid=3
 *  2. RegExp
 *   2.1 in /\.(gif|jpe?g|png)$/
 *         SAME AS 1.3
 *  3. Array
 *   3.1 ["\\.jpg$", "\\.png", "\\.gif"]
 *         SAME AS "\\.jpg|\\.png|\\.gif"
 */
function createNoLogCondition(nolog) {
  let regexp = null;

  if (nolog) {
    if (nolog instanceof RegExp) {
      regexp = nolog;
    }

    if (typeof nolog === 'string') {
      regexp = new RegExp(nolog);
    }

    if (Array.isArray(nolog)) {
      // convert to strings
      const regexpsAsStrings = nolog.map(reg => (reg.source ? reg.source : reg));
      regexp = new RegExp(regexpsAsStrings.join('|'));
    }
  }

  return regexp;
}

module.exports.connectLogger = getLogger;<|MERGE_RESOLUTION|>--- conflicted
+++ resolved
@@ -134,9 +134,8 @@
     return a;
   };
 
-<<<<<<< HEAD
   const defaultTokens = [];
-  defaultTokens.push({ token: ':url', replacement: req.originalUrl });
+  defaultTokens.push({ token: ':url', replacement: getUrl(req) });
   defaultTokens.push({ token: ':protocol', replacement: req.protocol });
   defaultTokens.push({ token: ':hostname', replacement: req.hostname });
   defaultTokens.push({ token: ':method', replacement: req.method });
@@ -144,17 +143,6 @@
   defaultTokens.push({ token: ':response-time', replacement: res.responseTime });
   defaultTokens.push({ token: ':date', replacement: new Date().toUTCString() });
   defaultTokens.push({
-=======
-  var default_tokens = [];
-  default_tokens.push({ token: ':url', replacement: getUrl(req) });
-  default_tokens.push({ token: ':protocol', replacement: req.protocol });
-  default_tokens.push({ token: ':hostname', replacement: req.hostname });
-  default_tokens.push({ token: ':method', replacement: req.method });
-  default_tokens.push({ token: ':status', replacement: res.__statusCode || res.statusCode });
-  default_tokens.push({ token: ':response-time', replacement: res.responseTime });
-  default_tokens.push({ token: ':date', replacement: new Date().toUTCString() });
-  default_tokens.push({
->>>>>>> 6c21e4ac
     token: ':referrer',
     replacement: req.headers.referer || req.headers.referrer || ''
   });
@@ -208,9 +196,10 @@
  * @api private
  */
 
-function getUrl(req){
+function getUrl(req) {
   return req.originalUrl || req.url;
 }
+
 /**
  * Return formatted log line.
  *
