'use strict';

/**
 * @fileoverview log4js is a library to log in JavaScript in similar manner
 * than in log4j for Java (but not really).
 *
 * <h3>Example:</h3>
 * <pre>
 *  const logging = require('log4js');
 *  const log = logging.getLogger('some-category');
 *
 *  //call the log
 *  log.trace('trace me' );
 * </pre>
 *
 * NOTE: the authors below are the original browser-based log4js authors
 * don't try to contact them about bugs in this version :)
 * @author Stephan Strittmatter - http://jroller.com/page/stritti
 * @author Seth Chisamore - http://www.chisamore.com
 * @since 2005-05-20
 * Website: http://log4js.berlios.de
 */
const debug = require('debug')('log4js:main');
const fs = require('fs');
const configuration = require('./configuration');
const layouts = require('./layouts');
const levels = require('./levels');
const appenders = require('./appenders');
const categories = require('./categories');
const Logger = require('./logger');
const clustering = require('./clustering');
const connectLogger = require('./connect-logger');

let enabled = false;

function sendLogEventToAppender(logEvent) {
  if (!enabled) return;
  debug('Received log event ', logEvent);
  const categoryAppenders = categories.appendersForCategory(logEvent.categoryName);
  categoryAppenders.forEach((appender) => {
    appender(logEvent);
  });
}

/**
 * Get a logger instance.
 * @static
 * @param loggerCategoryName
 * @return {Logger} instance of logger for the category
 */
function getLogger(category) {
<<<<<<< HEAD
  return new Logger(category || 'default');
=======
  if (!enabled) {
    configure(process.env.LOG4JS_CONFIG || defaultConfig);
  }

  const cat = category || 'default';
  debug(`creating logger as ${isMaster() ? 'master' : 'worker'}`);
  return new Logger((isMaster() ? sendLogEventToAppender : workerDispatch), cat);
>>>>>>> 1eb90f89
}

function loadConfigurationFile(filename) {
  if (filename) {
    debug(`Loading configuration from ${filename}`);
    return JSON.parse(fs.readFileSync(filename, 'utf8'));
  }
  return filename;
}

function configure(configurationFileOrObject) {
  let configObject = configurationFileOrObject;

  if (typeof configObject === 'string') {
    configObject = loadConfigurationFile(configurationFileOrObject);
  }
  debug(`Configuration is ${configObject}`);
  configuration.configure(configObject);

  clustering.onMessage(sendLogEventToAppender);

  enabled = true;
}

/**
 * Shutdown all log appenders. This will first disable all writing to appenders
 * and then call the shutdown function each appender.
 *
 * @params {Function} cb - The callback to be invoked once all appenders have
 *  shutdown. If an error occurs, the callback will be given the error object
 *  as the first argument.
 */
function shutdown(cb) {
  debug('Shutdown called. Disabling all log writing.');
  // First, disable all writing to appenders. This prevents appenders from
  // not being able to be drained because of run-away log writes.
  enabled = false;

  // Call each of the shutdown functions in parallel
  const appendersToCheck = Array.from(appenders.values());
  const shutdownFunctions = appendersToCheck.reduceRight((accum, next) => (next.shutdown ? accum + 1 : accum), 0);
  let completed = 0;
  let error;

  debug(`Found ${shutdownFunctions} appenders with shutdown functions.`);
  function complete(err) {
    error = error || err;
    completed += 1;
    debug(`Appender shutdowns complete: ${completed} / ${shutdownFunctions}`);
    if (completed >= shutdownFunctions) {
      debug('All shutdown functions completed.');
      cb(error);
    }
  }

  if (shutdownFunctions === 0) {
    debug('No appenders with shutdown functions found.');
    return cb();
  }

  appendersToCheck.filter(a => a.shutdown).forEach(a => a.shutdown(complete));

  return null;
}

/**
 * @name log4js
 * @namespace Log4js
 * @property getLogger
 * @property configure
 * @property shutdown
 */
const log4js = {
  getLogger,
  configure,
  shutdown,
  connectLogger,
  levels,
  addLayout: layouts.addLayout
};

<<<<<<< HEAD
module.exports = log4js;
// set ourselves up
if (process.env.LOG4JS_CONFIG) {
  configure(process.env.LOG4JS_CONFIG);
}
=======
module.exports = log4js;
>>>>>>> 1eb90f89
<|MERGE_RESOLUTION|>--- conflicted
+++ resolved
@@ -49,17 +49,10 @@
  * @return {Logger} instance of logger for the category
  */
 function getLogger(category) {
-<<<<<<< HEAD
+    if (!enabled) {
+        configure(process.env.LOG4JS_CONFIG || defaultConfig);
+    }
   return new Logger(category || 'default');
-=======
-  if (!enabled) {
-    configure(process.env.LOG4JS_CONFIG || defaultConfig);
-  }
-
-  const cat = category || 'default';
-  debug(`creating logger as ${isMaster() ? 'master' : 'worker'}`);
-  return new Logger((isMaster() ? sendLogEventToAppender : workerDispatch), cat);
->>>>>>> 1eb90f89
 }
 
 function loadConfigurationFile(filename) {
@@ -141,12 +134,4 @@
   addLayout: layouts.addLayout
 };
 
-<<<<<<< HEAD
-module.exports = log4js;
-// set ourselves up
-if (process.env.LOG4JS_CONFIG) {
-  configure(process.env.LOG4JS_CONFIG);
-}
-=======
-module.exports = log4js;
->>>>>>> 1eb90f89
+module.exports = log4js;