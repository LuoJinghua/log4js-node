--- conflicted
+++ resolved
@@ -82,55 +82,6 @@
   config.categories.set(category, categoryConfig);
 }
 
-<<<<<<< HEAD
-=======
-function serialise(logEvent) {
-  // JSON.stringify(new Error('test')) returns {}, which is not really useful for us.
-  // The following allows us to serialize errors correctly.
-  // Validate that we really are in this case
-  try {
-    const logData = logEvent.data.map((e) => {
-      if (e && e.stack && CircularJSON.stringify(e) === '{}') {
-        e = { message: e.message, stack: e.stack };
-      }
-      return e;
-    });
-    logEvent.data = logData;
-    return CircularJSON.stringify(logEvent);
-  } catch (e) {
-    return serialise(new LoggingEvent(
-      'log4js',
-      config.levels.ERROR,
-      ['Unable to serialise log event due to :', e]
-    ));
-  }
-}
-
-function deserialise(serialised) {
-  let event;
-  try {
-    event = CircularJSON.parse(serialised);
-    event.startTime = new Date(event.startTime);
-    event.level = config.levels.getLevel(event.level.levelStr);
-    event.data = event.data.map((e) => {
-      if (e && e.stack) {
-        const fakeError = new Error(e.message);
-        fakeError.stack = e.stack;
-        e = fakeError;
-      }
-      return e;
-    });
-  } catch (e) {
-    event = new LoggingEvent(
-      'log4js',
-      config.levels.ERROR,
-      ['Unable to parse log:', serialised, 'because: ', e]
-    );
-  }
-
-  return event;
-}
->>>>>>> 10dac6d6
 
 function sendLogEventToAppender(logEvent) {
   if (!enabled) return;
@@ -181,29 +132,7 @@
   LoggingEvent = loggerModule.LoggingEvent;
   module.exports.connectLogger = connectModule(config.levels).connectLogger;
 
-<<<<<<< HEAD
   clustering.onMessage(sendLogEventToAppender);
-=======
-  // just in case configure is called after shutdown
-  process.removeListener('message', receiver);
-  if (cluster) {
-    cluster.removeListener('message', receiver);
-  }
-  if (config.disableClustering) {
-    debug('Not listening for cluster messages, because clustering disabled.');
-  } else if (isPM2Master()) {
-    // PM2 cluster support
-    // PM2 runs everything as workers - install pm2-intercom for this to work.
-    // we only want one of the app instances to write logs
-    debug('listening for PM2 broadcast messages');
-    process.on('message', receiver);
-  } else if (cluster.isMaster) {
-    debug('listening for cluster messages');
-    cluster.on('message', receiver);
-  } else {
-    debug('not listening for messages, because we are not a master process');
-  }
->>>>>>> 10dac6d6
 
   enabled = true;
 }
