--- conflicted
+++ resolved
@@ -40,8 +40,6 @@
 const connectLogger = require('./connect-logger').connectLogger;
 
 const Logger = loggerModule.Logger;
-
-require('./appenders/console');
 
 const ALL_CATEGORIES = '[all]';
 const loggers = {};
@@ -181,22 +179,16 @@
 /**
  * args are appender, optional shutdown function, then zero or more categories
  */
-<<<<<<< HEAD
-function addAppender () {
-  var args = Array.prototype.slice.call(arguments);
-  var appender = args.shift();
-  //check for a shutdown fn
-  if (args.length > 0 && typeof args[0] === 'function') {
-    appenderShutdowns[appender] = args.shift();
-  }
-
-=======
 function addAppender() {
   /* eslint prefer-rest-params:0 */
   // todo: once node v4 support dropped, use rest parameter instead
   let args = Array.from(arguments);
   const appender = args.shift();
->>>>>>> 3e4f3a66
+  // check for a shutdown fn
+  if (args.length > 0 && typeof args[0] === 'function') {
+    appenderShutdowns[appender] = args.shift();
+  }
+
   if (args.length === 0 || args[0] === undefined) {
     args = [ALL_CATEGORIES];
   }
@@ -235,14 +227,10 @@
   appenders[category].push(appender);
 }
 
-<<<<<<< HEAD
-function clearAppenders () {
-  //if we're calling clearAppenders, we're probably getting ready to write
-  //so turn log writes back on, just in case this is after a shutdown
+function clearAppenders() {
+  // if we're calling clearAppenders, we're probably getting ready to write
+  // so turn log writes back on, just in case this is after a shutdown
   loggerModule.enableAllLogWrites();
-=======
-function clearAppenders() {
->>>>>>> 3e4f3a66
   appenders = {};
   for (const logger in loggers) {
     if (hasLogger(logger)) {
@@ -320,8 +308,6 @@
 
       if (config.replaceConsole) {
         replaceConsole();
-      } else {
-        restoreConsole();
       }
     } catch (e) {
       throw new Error(
