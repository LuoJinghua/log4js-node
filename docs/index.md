# log4js-node

This is a conversion of the [log4js](https://github.com/stritti/log4js)
framework to work with [node](http://nodejs.org). I started out just stripping out the browser-specific code and tidying up some of the javascript to work better in node. It grew from there. Although it's got a similar name to the Java library [log4j](https://logging.apache.org/log4j/2.x/), thinking that it will behave the same way will only bring you sorrow and confusion.

## Migrating from log4js < v2.x?

There have been a few changes between log4js 1.x and 2.x (and 0.x too). You should probably read this [migration guide](migration-guide.md) if things aren't working.

## Features

* coloured console logging to [stdout](stdout.md) or [stderr](stderr.md)
* [file appender](file.md), with configurable log rolling based on file size or [date](dateFile.md)
* [SMTP appender](smtp.md)
* [GELF appender](https://github.com/log4js-node/gelf)
<<<<<<< HEAD
* [Loggly appender](loggly.md)
=======
* [Loggly appender](https://github.com/log4js-node/loggly)
>>>>>>> 29368cfc
* [Logstash UDP appender](logstashUDP.md)
* logFaces ([UDP](logFaces-UDP.md) and [HTTP](logFaces-HTTP.md)) appender
* [TCP appender](tcp.md) (useful when you've got multiple servers but want to centralise logging)
* a [logger for connect/express](connect-logger.md) servers
* configurable log message [layout/patterns](layouts.md)
* different log levels for different log categories (make some parts of your app log as DEBUG, others only ERRORS, etc.)
* built-in support for logging with node core's `cluster` module

## Installation

```bash
npm install log4js
```

## Usage

Minimalist version:
```javascript
var log4js = require('log4js');
var logger = log4js.getLogger();
logger.level = 'debug'; // default level is OFF - which means no logs at all.
logger.debug("Some debug messages");
```

## Clustering
If you use node's cluster, or passenger, or pm2, then you should read this [clustering guide](clustering.md)

## Note for library makers

If you're writing a library and would like to include support for log4js, without introducing a dependency headache for your users, take a look at [log4js-api](https://github.com/log4js-node/log4js-api).

## License

The original log4js was distributed under the Apache 2.0 License, and so is this. I've tried to
keep the original copyright and author credits in place, except in sections that I have rewritten
extensively.<|MERGE_RESOLUTION|>--- conflicted
+++ resolved
@@ -13,11 +13,7 @@
 * [file appender](file.md), with configurable log rolling based on file size or [date](dateFile.md)
 * [SMTP appender](smtp.md)
 * [GELF appender](https://github.com/log4js-node/gelf)
-<<<<<<< HEAD
-* [Loggly appender](loggly.md)
-=======
 * [Loggly appender](https://github.com/log4js-node/loggly)
->>>>>>> 29368cfc
 * [Logstash UDP appender](logstashUDP.md)
 * logFaces ([UDP](logFaces-UDP.md) and [HTTP](logFaces-HTTP.md)) appender
 * [TCP appender](tcp.md) (useful when you've got multiple servers but want to centralise logging)
