{
  "name": "log4js",
<<<<<<< HEAD
  "version": "0.6.36",
=======
  "version": "0.6.38",
>>>>>>> 6c21e4ac
  "description": "Port of Log4js to work with node.",
  "keywords": [
    "logging",
    "log",
    "log4j",
    "node"
  ],
  "license": "Apache-2.0",
  "main": "./lib/log4js",
  "author": "Gareth Jones <gareth.nomiddlename@gmail.com>",
  "repository": {
    "type": "git",
    "url": "https://github.com/nomiddlename/log4js-node.git"
  },
  "bugs": {
    "url": "http://github.com/nomiddlename/log4js-node/issues"
  },
  "engines": {
    "node": ">=0.8"
  },
  "scripts": {
    "pretest": "jshint lib/ test/",
    "test": "vows"
  },
  "directories": {
    "test": "test",
    "lib": "lib"
  },
  "dependencies": {
    "readable-stream": "~1.0.2",
    "semver": "~4.3.3"
  },
  "devDependencies": {
    "jshint": "^2.9.2",
    "sandboxed-module": "0.1.3",
    "vows": "0.7.0"
  },
  "browser": {
    "os": false
  }
}<|MERGE_RESOLUTION|>--- conflicted
+++ resolved
@@ -1,10 +1,6 @@
 {
   "name": "log4js",
-<<<<<<< HEAD
-  "version": "0.6.36",
-=======
   "version": "0.6.38",
->>>>>>> 6c21e4ac
   "description": "Port of Log4js to work with node.",
   "keywords": [
     "logging",
