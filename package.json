--- conflicted
+++ resolved
@@ -50,11 +50,7 @@
   },
   "devDependencies": {
     "codecov": "^3.0.2",
-<<<<<<< HEAD
     "conventional-changelog": "^1.1.24",
-=======
-    "conventional-changelog": "^1.1.6",
->>>>>>> 797c4a95
     "eslint": "^4.19.1",
     "eslint-config-airbnb-base": "^12.1.0",
     "eslint-import-resolver-node": "^0.3.1",
