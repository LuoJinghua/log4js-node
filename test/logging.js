var vows = require('vows')
, assert = require('assert')
, sandbox = require('sandboxed-module');

vows.describe('log4js').addBatch({
    'getLogger': {
        topic: function() {
            var log4js = require('../lib/log4js');
            log4js.clearAppenders();
            var logger = log4js.getLogger('tests');
            logger.setLevel("DEBUG");
            return logger;
        },

        'should take a category and return a logger': function(logger) {
            assert.equal(logger.category, 'tests');
            assert.equal(logger.level.toString(), "DEBUG");
            assert.isFunction(logger.debug);
            assert.isFunction(logger.info);
            assert.isFunction(logger.warn);
            assert.isFunction(logger.error);
            assert.isFunction(logger.fatal);
        },

        'log events' : {
            topic: function(logger) {
                var events = [];
                logger.addListener("log", function (logEvent) { events.push(logEvent); });
                logger.debug("Debug event");
                logger.trace("Trace event 1");
                logger.trace("Trace event 2");
                logger.warn("Warning event");
                logger.error("Aargh!", new Error("Pants are on fire!"));
                logger.error("Simulated CouchDB problem", { err: 127, cause: "incendiary underwear" });
                return events;
            },

            'should emit log events': function(events) {
                assert.equal(events[0].level.toString(), 'DEBUG');
                assert.equal(events[0].data[0], 'Debug event');
                assert.instanceOf(events[0].startTime, Date);
            },

            'should not emit events of a lower level': function(events) {
                assert.length(events, 4);
                assert.equal(events[1].level.toString(), 'WARN');
            },

            'should include the error if passed in': function (events) {
                assert.instanceOf(events[2].data[1], Error);
                assert.equal(events[2].data[1].message, 'Pants are on fire!');
            }

        },

    },

    'invalid configuration': {
        'should throw an exception': function() {
            assert.throws(function() {
                log4js.configure({ "type": "invalid" });
            });
        }
    },

    'configuration when passed as object': {
        topic: function() {
            var appenderConfig
          , log4js = sandbox.require(
              '../lib/log4js'
            , { requires:
                { './appenders/file.js':
                  {
                      name: "file"
                    , appender: function() {}
                    , configure: function(configuration) {
                          appenderConfig = configuration;
                          return function() {};
                      }
                  }
                }
              }
          )
          , config = {
                "appenders": [
                    {
                        "type" : "file",
                        "filename" : "cheesy-wotsits.log",
                        "maxLogSize" : 1024,
                        "backups" : 3,
                        "pollInterval" : 15
                    }
                ]
            };
            log4js.configure(config);
            return appenderConfig;
        },
        'should be passed to appender config': function(configuration) {
            assert.equal(configuration.filename, 'cheesy-wotsits.log');
        }
    },

    'configuration when passed as filename': {
        topic: function() {
            var appenderConfig
          , configFilename
          , log4js = sandbox.require(
                '../lib/log4js'
              , { requires:
                  { 'fs':
                    {
                        statSync: function() {
                            return { mtime: Date.now() };
                        },
                        readFileSync: function(filename) {
                            configFilename = filename;
                            return JSON.stringify({
                                appenders: [
                                    { type: "file"
                                    , filename: "whatever.log"
                                    }
                                ]
                            });
                        },
                        readdirSync: function() {
                            return ['file.js'];
                        }
                    }
                , './appenders/file.js':
                    {
                      name: "file"
                    , appender: function() {}
                    , configure: function(configuration) {
                          appenderConfig = configuration;
                          return function() {};
                      }
                    }
                  }
                }
          );
            log4js.configure("/path/to/cheese.json");
            return [ configFilename, appenderConfig ];
        },
        'should read the config from a file': function(args) {
            assert.equal(args[0], '/path/to/cheese.json');
        },
        'should pass config to appender': function(args) {
            assert.equal(args[1].filename, "whatever.log");
        }
    },

    'with no appenders defined' : {
        topic: function() {
            var logger
          , that = this
          , fakeConsoleAppender = {
                name: "console"
              , appender: function() {
                    return function(evt) {
                        that.callback(null, evt);
                    }
                }
              , configure: function() {
                    return fakeConsoleAppender.appender();
                }
          }
          , log4js = sandbox.require(
              '../lib/log4js'
            , {
                requires: {
                    './appenders/console.js': fakeConsoleAppender
                }
              }
          );
            logger = log4js.getLogger("some-logger");
            logger.debug("This is a test");
        },
        'should default to the console appender': function(evt) {
            assert.equal(evt.data[0], "This is a test");
        }
    },

    'addAppender' : {
        topic: function() {
            var log4js = require('../lib/log4js');
            log4js.clearAppenders();
            return log4js;
        },
        'without a category': {
            'should register the function as a listener for all loggers': function (log4js) {
                var appenderEvent, appender = function(evt) { appenderEvent = evt; }, logger = log4js.getLogger("tests");
                log4js.addAppender(appender);
                logger.debug("This is a test");
                assert.equal(appenderEvent.data[0], "This is a test");
                assert.equal(appenderEvent.categoryName, "tests");
                assert.equal(appenderEvent.level.toString(), "DEBUG");
            },
            'should also register as an appender for loggers if an appender for that category is defined': function (log4js) {
                var otherEvent, appenderEvent, cheeseLogger;
                log4js.addAppender(function (evt) { appenderEvent = evt; });
                log4js.addAppender(function (evt) { otherEvent = evt; }, 'cheese');

                cheeseLogger = log4js.getLogger('cheese');
                cheeseLogger.debug('This is a test');
                assert.deepEqual(appenderEvent, otherEvent);
                assert.equal(otherEvent.data[0], 'This is a test');
                assert.equal(otherEvent.categoryName, 'cheese');

                otherEvent = undefined;
                appenderEvent = undefined;
                log4js.getLogger('pants').debug("this should not be propagated to otherEvent");
                assert.isUndefined(otherEvent);
                assert.equal(appenderEvent.data[0], "this should not be propagated to otherEvent");
            }
        },

        'with a category': {
            'should only register the function as a listener for that category': function(log4js) {
                var appenderEvent, appender = function(evt) { appenderEvent = evt; }, logger = log4js.getLogger("tests");
                log4js.addAppender(appender, 'tests');
                logger.debug('this is a category test');
                assert.equal(appenderEvent.data[0], 'this is a category test');

                appenderEvent = undefined;
                log4js.getLogger('some other category').debug('Cheese');
                assert.isUndefined(appenderEvent);
            }
        },

        'with multiple categories': {
            'should register the function as a listener for all the categories': function(log4js) {
                var appenderEvent, appender = function(evt) { appenderEvent = evt; }, logger = log4js.getLogger('tests');
                log4js.addAppender(appender, 'tests', 'biscuits');

                logger.debug('this is a test');
                assert.equal(appenderEvent.data[0], 'this is a test');
                appenderEvent = undefined;

                var otherLogger = log4js.getLogger('biscuits');
                otherLogger.debug("mmm... garibaldis");
                assert.equal(appenderEvent.data[0], "mmm... garibaldis");

                appenderEvent = undefined;

                log4js.getLogger("something else").debug("pants");
                assert.isUndefined(appenderEvent);
            },
            'should register the function when the list of categories is an array': function(log4js) {
                var appenderEvent, appender = function(evt) { appenderEvent = evt; };
                log4js.addAppender(appender, ['tests', 'pants']);

                log4js.getLogger('tests').debug('this is a test');
                assert.equal(appenderEvent.data[0], 'this is a test');

                appenderEvent = undefined;

                log4js.getLogger('pants').debug("big pants");
                assert.equal(appenderEvent.data[0], "big pants");

                appenderEvent = undefined;

                log4js.getLogger("something else").debug("pants");
                assert.isUndefined(appenderEvent);
            }
        }
    },

    'default setup': {
        topic: function() {
            var pathLoaded,
            appenderEvent,
            logger,
            modulePath = require('path').normalize(__dirname + '/../lib/log4js.json'),
            mtime = Date.now(),
            fakeFS = {
                readdirSync: function(dir) {
                    return require('fs').readdirSync(dir);
                },
                readFileSync: function (file, encoding) {
                    pathLoaded = file;
                    assert.equal(encoding, 'utf8');
                    return '{ "appenders" : [ { "type": "console", "layout": { "type": "messagePassThrough" }} ] }';
<<<<<<< HEAD
=======
                },
                statSync: function (path) {
                    pathsChecked.push(path);
                    if (path === modulePath) {
                        return { mtime: mtime };
                    } else {
                        throw new Error("no such file");
                    }
>>>>>>> ff68e468
                }
            },
            fakeConsole = {
                'name': 'console'
              , 'appender': function () {
                    return function(evt) { appenderEvent = evt; }
                }
              , 'configure': function (config) {
                    return fakeConsole.appender();
                }
            },
            log4js = sandbox.require(
                '../lib/log4js',
                {
                    requires: {
                        'fs': fakeFS
                      , './appenders/console.js': fakeConsole
                    }
                }
            );

            logger = log4js.getLogger('a-test');
            logger.debug("this is a test");
            return [ pathLoaded, appenderEvent, modulePath ];
        },

<<<<<<< HEAD
        'should use require.resolve to find log4js.json': function(args) {
            var pathLoaded = args[0], modulePath = args[2];
            assert.equal(pathLoaded, modulePath);
=======
        'should check current directory, require paths, and finally the module dir for log4js.json': function(args) {
            var pathsChecked = args[0];
              expectedPaths = ['log4js.json'].concat(
                  require.paths.map(function(item) {
                      return item + '/log4js.json';
                  }),
                  args[2],
                  args[2] // stat will be called twice on the selected file
              );
            assert.deepEqual(pathsChecked, expectedPaths);
>>>>>>> ff68e468
        },

        'should configure log4js from first log4js.json found': function(args) {
            var appenderEvent = args[1];
            assert.equal(appenderEvent.data[0], 'this is a test');
        }
    },

    'console' : {
        topic: function() {
            var fakeConsole = {}
          , logEvents = []
          , log4js;

            ['trace','debug','log','info','warn','error'].forEach(function(fn) {
                fakeConsole[fn] = function() {
                    throw new Error("this should not be called.");
                };
            });

            log4js = sandbox.require(
                '../lib/log4js'
              , {
                  globals: {
                      console: fakeConsole
                  }
              }
            );

            log4js.clearAppenders();
            log4js.addAppender(function(evt) {
                logEvents.push(evt);
            });

            fakeConsole.log("Some debug message someone put in a module");
            fakeConsole.debug("Some debug");
            fakeConsole.error("An error");
            fakeConsole.info("some info");
            fakeConsole.warn("a warning");

            fakeConsole.log("cheese (%s) and biscuits (%s)", "gouda", "garibaldis");
            fakeConsole.log({ lumpy: "tapioca" });
            fakeConsole.log("count %d", 123);
            fakeConsole.log("stringify %j", { lumpy: "tapioca" });

            return logEvents;
        },
        'should replace console.log methods with log4js ones': function(logEvents) {
            assert.equal(logEvents[0].data[0], "Some debug message someone put in a module");
            assert.equal(logEvents[0].level.toString(), "INFO");
            assert.equal(logEvents[1].data[0], "Some debug");
            assert.equal(logEvents[1].level.toString(), "DEBUG");
            assert.equal(logEvents[2].data[0], "An error");
            assert.equal(logEvents[2].level.toString(), "ERROR");
            assert.equal(logEvents[3].data[0], "some info");
            assert.equal(logEvents[3].level.toString(), "INFO");
            assert.equal(logEvents[4].data[0], "a warning");
            assert.equal(logEvents[4].level.toString(), "WARN");
        }
    },
    'configuration persistence' : {
        'should maintain appenders between requires': function () {
            var logEvent, firstLog4js = require('../lib/log4js'), secondLog4js;
            firstLog4js.clearAppenders();
            firstLog4js.addAppender(function(evt) { logEvent = evt; });

            secondLog4js = require('../lib/log4js');
            secondLog4js.getLogger().info("This should go to the appender defined in firstLog4js");

            assert.equal(logEvent.data[0], "This should go to the appender defined in firstLog4js");
        }
    },
    'configuration reload with configuration changing' : {
        topic: function() {
            var pathsChecked = [],
            logEvents = [],
            logger,
            modulePath = require('path').normalize(__dirname + '/../lib/log4js.json'),
            fakeFS = {
                lastMtime: Date.now(),
                config: { appenders: [ { type: 'console', layout: { type: 'messagePassThrough' } } ],
                          levels: { 'a-test' : 'INFO' } },
                readdirSync: function(dir) {
                    return require('fs').readdirSync(dir);
                },
                readFileSync: function (file, encoding) {
                    assert.equal(file, modulePath);
                    assert.equal(encoding, 'utf8');
                    return JSON.stringify(fakeFS.config);
                },
                statSync: function (path) {
                    pathsChecked.push(path);
                    if (path === modulePath) {
                        fakeFS.lastMtime += 1;
                        return { mtime: new Date(fakeFS.lastMtime) };
                    } else {
                        throw new Error("no such file");
                    }
                }
            },
            fakeConsole = {
                'name': 'console',
                'appender': function () {
                    return function(evt) { logEvents.push(evt); };
                },
                'configure': function (config) {
                    return fakeConsole.appender();
                }
            },
            setIntervalCallback,
            fakeSetInterval = function(cb, timeout) {
                setIntervalCallback = cb;
            },
            log4js = sandbox.require(
                '../lib/log4js',
                {
                    requires: {
                        'fs': fakeFS,
                        './appenders/console.js': fakeConsole
                    },
                    globals: {
                        'console': fakeConsole,
                        'setInterval' : fakeSetInterval,
                    }
                }
            );

            log4js.configure(undefined, { reloadSecs: 30 });
            logger = log4js.getLogger('a-test');
            logger.info("info1");
            logger.debug("debug2 - should be ignored");
            delete fakeFS.config.levels;
            setIntervalCallback();
            logger.info("info3");
            logger.debug("debug4");

            return [ pathsChecked, logEvents, modulePath ];
        },
        'should configure log4js from first log4js.json found': function(args) {
            var logEvents = args[1];
            assert.length(logEvents, 3);
            assert.equal(logEvents[0].data[0], 'info1');
            assert.equal(logEvents[1].data[0], 'info3');
            assert.equal(logEvents[2].data[0], 'debug4');
        }
    },
    
    'configuration reload with configuration staying the same' : {
        topic: function() {
            var pathsChecked = [],
            fileRead = 0,
            logEvents = [],
            logger,
            modulePath = require('path').normalize(__dirname + '/../lib/log4js.json'),
            mtime = new Date(),
            fakeFS = {
                config: { appenders: [ { type: 'console', layout: { type: 'messagePassThrough' } } ],
                          levels: { 'a-test' : 'INFO' } },
                readdirSync: function(dir) {
                    return require('fs').readdirSync(dir);
                },
                readFileSync: function (file, encoding) {
                    fileRead += 1;
                    assert.isString(file);
                    assert.equal(file, modulePath);
                    assert.equal(encoding, 'utf8');
                    return JSON.stringify(fakeFS.config);
                },
                statSync: function (path) {
                    pathsChecked.push(path);
                    if (path === modulePath) {
                        return { mtime: mtime };
                    } else {
                        throw new Error("no such file");
                    }
                }
            },
            fakeConsole = {
                'name': 'console', 
                'appender': function () {
                    return function(evt) { logEvents.push(evt); };
                }, 
                'configure': function (config) {
                    return fakeConsole.appender();
                }
            },
            setIntervalCallback,
            fakeSetInterval = function(cb, timeout) {
                setIntervalCallback = cb;
            },
            log4js = sandbox.require(
                '../lib/log4js',
                {
                    requires: {
                        'fs': fakeFS, 
                        './appenders/console.js': fakeConsole
                    },
                    globals: {
                        'console': fakeConsole,
                        'setInterval' : fakeSetInterval,
                    }
                }
            );

            log4js.configure(modulePath, { reloadSecs: 3 });
            logger = log4js.getLogger('a-test');
            logger.info("info1");
            logger.debug("debug2 - should be ignored");
            setIntervalCallback();
            logger.info("info3");
            logger.debug("debug4");

            return [ pathsChecked, logEvents, modulePath, fileRead ];
        },
        'should only read the configuration file once': function(args) {
            var fileRead = args[3];
            assert.equal(fileRead, 1);
        },
        'should configure log4js from first log4js.json found': function(args) {
            var logEvents = args[1];
            assert.length(logEvents, 2);
            assert.equal(logEvents[0].data[0], 'info1');
            assert.equal(logEvents[1].data[0], 'info3'); 
        }
    }

}).export(module);<|MERGE_RESOLUTION|>--- conflicted
+++ resolved
@@ -280,17 +280,13 @@
                     pathLoaded = file;
                     assert.equal(encoding, 'utf8');
                     return '{ "appenders" : [ { "type": "console", "layout": { "type": "messagePassThrough" }} ] }';
-<<<<<<< HEAD
-=======
                 },
                 statSync: function (path) {
-                    pathsChecked.push(path);
                     if (path === modulePath) {
                         return { mtime: mtime };
                     } else {
                         throw new Error("no such file");
                     }
->>>>>>> ff68e468
                 }
             },
             fakeConsole = {
@@ -317,22 +313,9 @@
             return [ pathLoaded, appenderEvent, modulePath ];
         },
 
-<<<<<<< HEAD
         'should use require.resolve to find log4js.json': function(args) {
             var pathLoaded = args[0], modulePath = args[2];
             assert.equal(pathLoaded, modulePath);
-=======
-        'should check current directory, require paths, and finally the module dir for log4js.json': function(args) {
-            var pathsChecked = args[0];
-              expectedPaths = ['log4js.json'].concat(
-                  require.paths.map(function(item) {
-                      return item + '/log4js.json';
-                  }),
-                  args[2],
-                  args[2] // stat will be called twice on the selected file
-              );
-            assert.deepEqual(pathsChecked, expectedPaths);
->>>>>>> ff68e468
         },
 
         'should configure log4js from first log4js.json found': function(args) {
