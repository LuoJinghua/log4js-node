var vows = require('vows')
, assert = require('assert')
, sandbox = require('sandboxed-module');

vows.describe('log4js').addBatch({
    'getLogger': {
        topic: function() {
            var log4js = require('../lib/log4js');
            log4js.clearAppenders();
            var logger = log4js.getLogger('tests');
            logger.setLevel("DEBUG");
            return logger;
        },

        'should take a category and return a logger': function(logger) {
            assert.equal(logger.category, 'tests');
            assert.equal(logger.level.toString(), "DEBUG");
            assert.isFunction(logger.debug);
            assert.isFunction(logger.info);
            assert.isFunction(logger.warn);
            assert.isFunction(logger.error);
            assert.isFunction(logger.fatal);
        },

        'log events' : {
            topic: function(logger) {
                var events = [];
                logger.addListener("log", function (logEvent) { events.push(logEvent); });
                logger.debug("Debug event");
                logger.trace("Trace event 1");
                logger.trace("Trace event 2");
                logger.warn("Warning event");
                logger.error("Aargh!", new Error("Pants are on fire!"));
                logger.error("Simulated CouchDB problem", { err: 127, cause: "incendiary underwear" });
                return events;
            },

            'should emit log events': function(events) {
                assert.equal(events[0].level.toString(), 'DEBUG');
                assert.equal(events[0].data[0], 'Debug event');
                assert.instanceOf(events[0].startTime, Date);
            },

            'should not emit events of a lower level': function(events) {
                assert.length(events, 4);
                assert.equal(events[1].level.toString(), 'WARN');
            },

            'should include the error if passed in': function (events) {
                assert.instanceOf(events[2].data[1], Error);
                assert.equal(events[2].data[1].message, 'Pants are on fire!');
            }

        },

    },

<<<<<<< HEAD
    'fileAppender': {
        topic: function() {
            var appender
          , logmessages = []
          , thing = "thing"
          , fakeFS = {
                createWriteStream: function() {
                    assert.equal(arguments[0], './tmp-tests.log');
                    assert.isObject(arguments[1]);
                    assert.equal(arguments[1].flags, 'a');
                    assert.equal(arguments[1].mode, 0644);
                    assert.equal(arguments[1].encoding, 'utf8');
                    return {
                        write: function(message) {
                            logmessages.push(message);
                        }
                      , end: function() {}
                      , destroySoon: function() {}
                    };
                },
                watchFile: function() {
                    throw new Error("watchFile should not be called if logSize is not defined");
                }
            },
            log4js = sandbox.require(
                '../lib/log4js',
                {
                    requires: {
                        'fs': fakeFS
                    }
                }
            );
            log4js.clearAppenders();

            appender = log4js.fileAppender('./tmp-tests.log', log4js.layouts.messagePassThroughLayout);
            log4js.addAppender(appender, 'file-test');

            var logger = log4js.getLogger('file-test');
            logger.debug("this is a test");

            return logmessages;
        },
        'should write log messages to file': function(logmessages) {
            assert.length(logmessages, 1);
            assert.equal(logmessages, "this is a test\n");
=======
    'invalid configuration': {
        'should throw an exception': function() {
            assert.throws(function() {
                log4js.configure({ "type": "invalid" });
            });
>>>>>>> b72182c0
        }
    },

    'configuration when passed as object': {
        topic: function() {
	    var appenderConfig
          , log4js = sandbox.require(
              '../lib/log4js'
            , { requires:
                { './appenders/file.js':
                  {
                      name: "file"
                    , appender: function() {}
                    , configure: function(configuration) {
                          appenderConfig = configuration;
                          return function() {};
                      }
                  }
<<<<<<< HEAD
              }
            );
            var appender = log4js.fileAppender('tests.log', log4js.messagePassThroughLayout, 1024, 2, 30);
            return [watchCb, filesOpened, filesEnded, filesRenamed, existingFiles];
        },

        'should close current log file, rename all old ones, open new one on rollover': function(args) {
              var watchCb = args[0]
            , filesOpened = args[1]
            , filesEnded = args[2]
            , filesRenamed = args[3]
            , existingFiles = args[4];
              assert.isFunction(watchCb);
              //tell the watchCb that the file is below the threshold
              watchCb({ size: 891 }, { size: 0 });
              //filesOpened should still be the first one.
              assert.length(filesOpened, 1);
              //tell the watchCb that the file is now over the threshold
              watchCb({ size: 1053 }, { size: 891 });
              //it should have closed the first log file.
              assert.length(filesEnded, 1);
              //it should have renamed the previous log file
              assert.length(filesRenamed, 1);
              //and we should have two files now
              assert.length(existingFiles, 2);
              assert.deepEqual(existingFiles, ['tests.log', 'tests.log.1']);
              //and opened a new log file.
              assert.length(filesOpened, 2);

              //now tell the watchCb that we've flipped over the threshold again
              watchCb({ size: 1025 }, { size: 123 });
              //it should have closed the old file
              assert.length(filesEnded, 2);
              //it should have renamed both the old log file, and the previous '.1' file
              assert.length(filesRenamed, 3);
              assert.deepEqual(filesRenamed, ['tests.log', 'tests.log.1', 'tests.log' ]);
              //it should have renamed 2 more file
              assert.length(existingFiles, 4);
              assert.deepEqual(existingFiles, ['tests.log', 'tests.log.1', 'tests.log.2', 'tests.log.1']);
              //and opened a new log file
              assert.length(filesOpened, 3);

              //tell the watchCb we've flipped again.
              watchCb({ size: 1024 }, { size: 234 });
              //close the old one again.
              assert.length(filesEnded, 3);
              //it should have renamed the old log file and the 2 backups, with the last one being overwritten.
              assert.length(filesRenamed, 5);
              assert.deepEqual(filesRenamed, ['tests.log', 'tests.log.1', 'tests.log', 'tests.log.1', 'tests.log' ]);
              //it should have renamed 2 more files
              assert.length(existingFiles, 6);
              assert.deepEqual(existingFiles, ['tests.log', 'tests.log.1', 'tests.log.2', 'tests.log.1', 'tests.log.2', 'tests.log.1']);
              //and opened a new log file
              assert.length(filesOpened, 4);
          }
    },

    'configure' : {
        topic: function() {
            var messages = {}, fakeFS = {
                createWriteStream: function(file) {
                    return {
                        write: function(message) {
                            if (!messages.hasOwnProperty(file)) {
                                messages[file] = [];
                            }
                            messages[file].push(message);
                        }
                      , end: function() {}
                      , destroySoon: function() {}
                    };
                },
                readFileSync: function(file, encoding) {
                    return require('fs').readFileSync(file, encoding);
                },
                watchFile: function(file) {
                    messages.watchedFile = file;
                }
            },
            log4js = sandbox.require(
                '../lib/log4js'
              , {
                  requires: {
                      'fs': fakeFS
                  }
              }
            );
            return [ log4js, messages ];
        },
        'should load appender configuration from a json file': function(args) {
            var log4js = args[0], messages = args[1];
            delete messages['tmp-tests.log'];
            log4js.clearAppenders();
            //this config file defines one file appender (to ./tmp-tests.log)
            //and sets the log level for "tests" to WARN
            log4js.configure('test/log4js.json');
            var logger = log4js.getLogger("tests");
            logger.info('this should not be written to the file');
            logger.warn('this should be written to the file');
            assert.length(messages['tmp-tests.log'], 1);
            assert.equal(messages['tmp-tests.log'][0], 'this should be written to the file\n');
        },
        'should handle logLevelFilter configuration': function(args) {
            var log4js = args[0], messages = args[1];
            delete messages['tmp-tests.log'];
            delete messages['tmp-tests-warnings.log'];
            log4js.clearAppenders();
            log4js.configure('test/with-logLevelFilter.json');
            var logger = log4js.getLogger("tests");
            logger.info('main');
            logger.error('both');
            logger.warn('both');
            logger.debug('main');

            assert.length(messages['tmp-tests.log'], 4);
            assert.length(messages['tmp-tests-warnings.log'], 2);
            assert.deepEqual(messages['tmp-tests.log'], ['main\n','both\n','both\n','main\n']);
            assert.deepEqual(messages['tmp-tests-warnings.log'], ['both\n','both\n']);
        },
        'should handle fileAppender with log rolling' : function(args) {
            var log4js = args[0], messages = args[1];
            delete messages['tmp-test.log'];
            log4js.configure('test/with-log-rolling.json');
            assert.equal(messages.watchedFile, 'tmp-test.log');
        },
        'should handle an object or a file name': function(args) {
            var log4js = args[0],
            messages = args[1],
            config = {
                "appenders": [
                    {
                        "type" : "file",
                        "filename" : "cheesy-wotsits.log",
                        "maxLogSize" : 1024,
                        "backups" : 3,
                        "pollInterval" : 15
                    }
                ]
            };
            delete messages['cheesy-wotsits.log'];
            log4js.configure(config);
            assert.equal(messages.watchedFile, 'cheesy-wotsits.log');
        }
=======
                }
              }
          )
          , config = {
		"appenders": [
		    {
			"type" : "file",
			"filename" : "cheesy-wotsits.log",
			"maxLogSize" : 1024,
			"backups" : 3,
			"pollInterval" : 15
		    }
		]
	    };
	    log4js.configure(config);
            return appenderConfig;
        },
        'should be passed to appender config': function(configuration) {
	    assert.equal(configuration.filename, 'cheesy-wotsits.log');
	}
>>>>>>> b72182c0
    },

    'configuration when passed as filename': {
        topic: function() {
            var appenderConfig
          , configFilename
          , log4js = sandbox.require(
                '../lib/log4js'
              , { requires:
                  { 'fs':
                    {
                        readFileSync: function(filename) {
                            configFilename = filename;
                            return JSON.stringify({
                                appenders: [
                                    { type: "file"
                                    , filename: "whatever.log"
                                    }
                                ]
                            });
                        },
                        readdirSync: function() {
                            return ['file.js'];
                        }
                    }
                , './appenders/file.js':
                    {
                      name: "file"
                    , appender: function() {}
                    , configure: function(configuration) {
                          appenderConfig = configuration;
                          return function() {};
                      }
                    }
                  }
                }
          );
            log4js.configure("/path/to/cheese.json");
            return [ configFilename, appenderConfig ];
        },
        'should read the config from a file': function(args) {
            assert.equal(args[0], '/path/to/cheese.json');
        },
        'should pass config to appender': function(args) {
            assert.equal(args[1].filename, "whatever.log");
        }
    },

    'with no appenders defined' : {
        topic: function() {
            var logger
          , that = this
          , fakeConsoleAppender = {
                name: "console"
              , appender: function() {
                    return function(evt) {
                        that.callback(null, evt);
                    }
                }
              , configure: function() {
                    return fakeConsoleAppender.appender();
                }
          }
          , log4js = sandbox.require(
              '../lib/log4js'
            , {
                requires: {
                    './appenders/console.js': fakeConsoleAppender
                }
              }
          );
            logger = log4js.getLogger("some-logger");
            logger.debug("This is a test");
        },
        'should default to the console appender': function(evt) {
            assert.equal(evt.data[0], "This is a test");
        }
    },

    'addAppender' : {
        topic: function() {
            var log4js = require('../lib/log4js');
            log4js.clearAppenders();
            return log4js;
        },
        'without a category': {
            'should register the function as a listener for all loggers': function (log4js) {
                var appenderEvent, appender = function(evt) { appenderEvent = evt; }, logger = log4js.getLogger("tests");
                log4js.addAppender(appender);
                logger.debug("This is a test");
                assert.equal(appenderEvent.data[0], "This is a test");
                assert.equal(appenderEvent.categoryName, "tests");
                assert.equal(appenderEvent.level.toString(), "DEBUG");
            },
            'should also register as an appender for loggers if an appender for that category is defined': function (log4js) {
                var otherEvent, appenderEvent, cheeseLogger;
                log4js.addAppender(function (evt) { appenderEvent = evt; });
                log4js.addAppender(function (evt) { otherEvent = evt; }, 'cheese');

                cheeseLogger = log4js.getLogger('cheese');
                cheeseLogger.debug('This is a test');
                assert.deepEqual(appenderEvent, otherEvent);
                assert.equal(otherEvent.data[0], 'This is a test');
                assert.equal(otherEvent.categoryName, 'cheese');

                otherEvent = undefined;
                appenderEvent = undefined;
                log4js.getLogger('pants').debug("this should not be propagated to otherEvent");
                assert.isUndefined(otherEvent);
                assert.equal(appenderEvent.data[0], "this should not be propagated to otherEvent");
            }
        },

        'with a category': {
            'should only register the function as a listener for that category': function(log4js) {
                var appenderEvent, appender = function(evt) { appenderEvent = evt; }, logger = log4js.getLogger("tests");
                log4js.addAppender(appender, 'tests');
                logger.debug('this is a category test');
                assert.equal(appenderEvent.data[0], 'this is a category test');

                appenderEvent = undefined;
                log4js.getLogger('some other category').debug('Cheese');
                assert.isUndefined(appenderEvent);
            }
        },

        'with multiple categories': {
            'should register the function as a listener for all the categories': function(log4js) {
                var appenderEvent, appender = function(evt) { appenderEvent = evt; }, logger = log4js.getLogger('tests');
                log4js.addAppender(appender, 'tests', 'biscuits');

                logger.debug('this is a test');
                assert.equal(appenderEvent.data[0], 'this is a test');
                appenderEvent = undefined;

                var otherLogger = log4js.getLogger('biscuits');
                otherLogger.debug("mmm... garibaldis");
                assert.equal(appenderEvent.data[0], "mmm... garibaldis");

                appenderEvent = undefined;

                log4js.getLogger("something else").debug("pants");
                assert.isUndefined(appenderEvent);
            },
            'should register the function when the list of categories is an array': function(log4js) {
                var appenderEvent, appender = function(evt) { appenderEvent = evt; };
                log4js.addAppender(appender, ['tests', 'pants']);

                log4js.getLogger('tests').debug('this is a test');
                assert.equal(appenderEvent.data[0], 'this is a test');

                appenderEvent = undefined;

                log4js.getLogger('pants').debug("big pants");
                assert.equal(appenderEvent.data[0], "big pants");

                appenderEvent = undefined;

                log4js.getLogger("something else").debug("pants");
                assert.isUndefined(appenderEvent);
            }
        }
    },

    'default setup': {
        topic: function() {
            var pathsChecked = [],
            appenderEvent,
            logger,
            modulePath = require('path').normalize(__dirname + '/../lib/log4js.json'),
            fakeFS = {
                readdirSync: function(dir) {
                    return require('fs').readdirSync(dir);
                },
                readFileSync: function (file, encoding) {
                    assert.equal(file, modulePath);
                    assert.equal(encoding, 'utf8');
                    return '{ "appenders" : [ { "type": "console", "layout": { "type": "messagePassThrough" }} ] }';
                },
                statSync: function (path) {
                    pathsChecked.push(path);
                    if (path === modulePath) {
                        return true;
                    } else {
                        throw new Error("no such file");
                    }
                }
            },
            fakeConsole = {
                'name': 'console'
              , 'appender': function () {
                    return function(evt) { appenderEvent = evt; }
                }
              , 'configure': function (config) {
                    return fakeConsole.appender();
                }
            },
            log4js = sandbox.require(
                '../lib/log4js',
                {
                    requires: {
                        'fs': fakeFS
                      , './appenders/console.js': fakeConsole
                    }
                }
            );

            logger = log4js.getLogger('a-test');
            logger.debug("this is a test");
            return [ pathsChecked, appenderEvent, modulePath ];
        },

        'should check current directory, require paths, and finally the module dir for log4js.json': function(args) {
            var pathsChecked = args[0];
              expectedPaths = ['log4js.json'].concat(
                  require.paths.map(function(item) {
                      return item + '/log4js.json';
                  }),
                  args[2]
              );
            assert.deepEqual(pathsChecked, expectedPaths);
        },

        'should configure log4js from first log4js.json found': function(args) {
            var appenderEvent = args[1];
            assert.equal(appenderEvent.data[0], 'this is a test');
        }
    },

    'console' : {
        topic: function() {
            var fakeConsole = {}
          , logEvents = []
          , log4js;

            ['trace','debug','log','info','warn','error'].forEach(function(fn) {
                fakeConsole[fn] = function() {
                    throw new Error("this should not be called.");
                };
            });

            log4js = sandbox.require(
                '../lib/log4js'
              , {
                  globals: {
                      console: fakeConsole
                  }
              }
            );

            log4js.clearAppenders();
            log4js.addAppender(function(evt) {
                logEvents.push(evt);
            });

            fakeConsole.log("Some debug message someone put in a module");
            fakeConsole.debug("Some debug");
            fakeConsole.error("An error");
            fakeConsole.info("some info");
            fakeConsole.warn("a warning");

            fakeConsole.log("cheese (%s) and biscuits (%s)", "gouda", "garibaldis");
            fakeConsole.log({ lumpy: "tapioca" });
            fakeConsole.log("count %d", 123);
            fakeConsole.log("stringify %j", { lumpy: "tapioca" });

            return logEvents;
        },
        'should replace console.log methods with log4js ones': function(logEvents) {
            assert.equal(logEvents[0].data[0], "Some debug message someone put in a module");
            assert.equal(logEvents[0].level.toString(), "INFO");
            assert.equal(logEvents[1].data[0], "Some debug");
            assert.equal(logEvents[1].level.toString(), "DEBUG");
            assert.equal(logEvents[2].data[0], "An error");
            assert.equal(logEvents[2].level.toString(), "ERROR");
            assert.equal(logEvents[3].data[0], "some info");
            assert.equal(logEvents[3].level.toString(), "INFO");
            assert.equal(logEvents[4].data[0], "a warning");
            assert.equal(logEvents[4].level.toString(), "WARN");
        }
    },
    'configuration persistence' : {
        'should maintain appenders between requires': function () {
            var logEvent, firstLog4js = require('../lib/log4js'), secondLog4js;
            firstLog4js.clearAppenders();
            firstLog4js.addAppender(function(evt) { logEvent = evt; });

            secondLog4js = require('../lib/log4js');
            secondLog4js.getLogger().info("This should go to the appender defined in firstLog4js");

            assert.equal(logEvent.data[0], "This should go to the appender defined in firstLog4js");
        }
    },
    'configuration reload' : {
        topic: function() {
            var pathsChecked = [],
            messages = [],
            logger,
            modulePath = require('path').normalize(__dirname + '/../lib/log4js.json'),
            fakeFS = {
                config: { appenders: [ { type: 'console', layout: { type: 'messagePassThrough' } } ],
                          levels: { 'a-test' : 'INFO' } },
                readFileSync: function (file, encoding) {
                    assert.equal(file, modulePath);
                    assert.equal(encoding, 'utf8');
                    return JSON.stringify(fakeFS.config);
                },
                statSync: function (path) {
                    pathsChecked.push(path);
                    if (path === modulePath) {
                        return { mtime: new Date() };
                    } else {
                        throw new Error("no such file");
                    }
                }
            },
            fakeConsole = {
                log : function (msg) { messages.push(msg); },
                info: this.log,
                warn: this.log,
                debug: this.log,
                error: this.log
            },
            setIntervalCallback,
            fakeSetInterval = function(cb, timeout) {
                setIntervalCallback = cb;
            },
            log4js = sandbox.require(
                '../lib/log4js',
                {
                    requires: {
                        'fs': fakeFS
                    },
                    globals: {
                        'console': fakeConsole,
                        'setInterval' : fakeSetInterval,
                    }
                }
            );

            logger = log4js.getLogger('a-test');
            logger.info("info1");
            logger.debug("debug2 - should be ignored");
            delete fakeFS.config.levels;
            setIntervalCallback();
            logger.info("info3");
            logger.debug("debug4");

            return [ pathsChecked, messages, modulePath ];
        },
        'should configure log4js from first log4js.json found': function(args) {
            var messages = args[1];
            assert.length(messages, 3);
            assert.equal(messages[0], 'info1');
            assert.equal(messages[1], 'info3'); 
            assert.equal(messages[2], 'debug4');
        }
    }

}).export(module);<|MERGE_RESOLUTION|>--- conflicted
+++ resolved
@@ -55,65 +55,17 @@
 
     },
 
-<<<<<<< HEAD
-    'fileAppender': {
-        topic: function() {
-            var appender
-          , logmessages = []
-          , thing = "thing"
-          , fakeFS = {
-                createWriteStream: function() {
-                    assert.equal(arguments[0], './tmp-tests.log');
-                    assert.isObject(arguments[1]);
-                    assert.equal(arguments[1].flags, 'a');
-                    assert.equal(arguments[1].mode, 0644);
-                    assert.equal(arguments[1].encoding, 'utf8');
-                    return {
-                        write: function(message) {
-                            logmessages.push(message);
-                        }
-                      , end: function() {}
-                      , destroySoon: function() {}
-                    };
-                },
-                watchFile: function() {
-                    throw new Error("watchFile should not be called if logSize is not defined");
-                }
-            },
-            log4js = sandbox.require(
-                '../lib/log4js',
-                {
-                    requires: {
-                        'fs': fakeFS
-                    }
-                }
-            );
-            log4js.clearAppenders();
-
-            appender = log4js.fileAppender('./tmp-tests.log', log4js.layouts.messagePassThroughLayout);
-            log4js.addAppender(appender, 'file-test');
-
-            var logger = log4js.getLogger('file-test');
-            logger.debug("this is a test");
-
-            return logmessages;
-        },
-        'should write log messages to file': function(logmessages) {
-            assert.length(logmessages, 1);
-            assert.equal(logmessages, "this is a test\n");
-=======
     'invalid configuration': {
         'should throw an exception': function() {
             assert.throws(function() {
                 log4js.configure({ "type": "invalid" });
             });
->>>>>>> b72182c0
         }
     },
 
     'configuration when passed as object': {
         topic: function() {
-	    var appenderConfig
+            var appenderConfig
           , log4js = sandbox.require(
               '../lib/log4js'
             , { requires:
@@ -126,136 +78,10 @@
                           return function() {};
                       }
                   }
-<<<<<<< HEAD
+                }
               }
-            );
-            var appender = log4js.fileAppender('tests.log', log4js.messagePassThroughLayout, 1024, 2, 30);
-            return [watchCb, filesOpened, filesEnded, filesRenamed, existingFiles];
-        },
-
-        'should close current log file, rename all old ones, open new one on rollover': function(args) {
-              var watchCb = args[0]
-            , filesOpened = args[1]
-            , filesEnded = args[2]
-            , filesRenamed = args[3]
-            , existingFiles = args[4];
-              assert.isFunction(watchCb);
-              //tell the watchCb that the file is below the threshold
-              watchCb({ size: 891 }, { size: 0 });
-              //filesOpened should still be the first one.
-              assert.length(filesOpened, 1);
-              //tell the watchCb that the file is now over the threshold
-              watchCb({ size: 1053 }, { size: 891 });
-              //it should have closed the first log file.
-              assert.length(filesEnded, 1);
-              //it should have renamed the previous log file
-              assert.length(filesRenamed, 1);
-              //and we should have two files now
-              assert.length(existingFiles, 2);
-              assert.deepEqual(existingFiles, ['tests.log', 'tests.log.1']);
-              //and opened a new log file.
-              assert.length(filesOpened, 2);
-
-              //now tell the watchCb that we've flipped over the threshold again
-              watchCb({ size: 1025 }, { size: 123 });
-              //it should have closed the old file
-              assert.length(filesEnded, 2);
-              //it should have renamed both the old log file, and the previous '.1' file
-              assert.length(filesRenamed, 3);
-              assert.deepEqual(filesRenamed, ['tests.log', 'tests.log.1', 'tests.log' ]);
-              //it should have renamed 2 more file
-              assert.length(existingFiles, 4);
-              assert.deepEqual(existingFiles, ['tests.log', 'tests.log.1', 'tests.log.2', 'tests.log.1']);
-              //and opened a new log file
-              assert.length(filesOpened, 3);
-
-              //tell the watchCb we've flipped again.
-              watchCb({ size: 1024 }, { size: 234 });
-              //close the old one again.
-              assert.length(filesEnded, 3);
-              //it should have renamed the old log file and the 2 backups, with the last one being overwritten.
-              assert.length(filesRenamed, 5);
-              assert.deepEqual(filesRenamed, ['tests.log', 'tests.log.1', 'tests.log', 'tests.log.1', 'tests.log' ]);
-              //it should have renamed 2 more files
-              assert.length(existingFiles, 6);
-              assert.deepEqual(existingFiles, ['tests.log', 'tests.log.1', 'tests.log.2', 'tests.log.1', 'tests.log.2', 'tests.log.1']);
-              //and opened a new log file
-              assert.length(filesOpened, 4);
-          }
-    },
-
-    'configure' : {
-        topic: function() {
-            var messages = {}, fakeFS = {
-                createWriteStream: function(file) {
-                    return {
-                        write: function(message) {
-                            if (!messages.hasOwnProperty(file)) {
-                                messages[file] = [];
-                            }
-                            messages[file].push(message);
-                        }
-                      , end: function() {}
-                      , destroySoon: function() {}
-                    };
-                },
-                readFileSync: function(file, encoding) {
-                    return require('fs').readFileSync(file, encoding);
-                },
-                watchFile: function(file) {
-                    messages.watchedFile = file;
-                }
-            },
-            log4js = sandbox.require(
-                '../lib/log4js'
-              , {
-                  requires: {
-                      'fs': fakeFS
-                  }
-              }
-            );
-            return [ log4js, messages ];
-        },
-        'should load appender configuration from a json file': function(args) {
-            var log4js = args[0], messages = args[1];
-            delete messages['tmp-tests.log'];
-            log4js.clearAppenders();
-            //this config file defines one file appender (to ./tmp-tests.log)
-            //and sets the log level for "tests" to WARN
-            log4js.configure('test/log4js.json');
-            var logger = log4js.getLogger("tests");
-            logger.info('this should not be written to the file');
-            logger.warn('this should be written to the file');
-            assert.length(messages['tmp-tests.log'], 1);
-            assert.equal(messages['tmp-tests.log'][0], 'this should be written to the file\n');
-        },
-        'should handle logLevelFilter configuration': function(args) {
-            var log4js = args[0], messages = args[1];
-            delete messages['tmp-tests.log'];
-            delete messages['tmp-tests-warnings.log'];
-            log4js.clearAppenders();
-            log4js.configure('test/with-logLevelFilter.json');
-            var logger = log4js.getLogger("tests");
-            logger.info('main');
-            logger.error('both');
-            logger.warn('both');
-            logger.debug('main');
-
-            assert.length(messages['tmp-tests.log'], 4);
-            assert.length(messages['tmp-tests-warnings.log'], 2);
-            assert.deepEqual(messages['tmp-tests.log'], ['main\n','both\n','both\n','main\n']);
-            assert.deepEqual(messages['tmp-tests-warnings.log'], ['both\n','both\n']);
-        },
-        'should handle fileAppender with log rolling' : function(args) {
-            var log4js = args[0], messages = args[1];
-            delete messages['tmp-test.log'];
-            log4js.configure('test/with-log-rolling.json');
-            assert.equal(messages.watchedFile, 'tmp-test.log');
-        },
-        'should handle an object or a file name': function(args) {
-            var log4js = args[0],
-            messages = args[1],
-            config = {
+          )
+          , config = {
                 "appenders": [
                     {
                         "type" : "file",
@@ -266,32 +92,12 @@
                     }
                 ]
             };
-            delete messages['cheesy-wotsits.log'];
             log4js.configure(config);
-            assert.equal(messages.watchedFile, 'cheesy-wotsits.log');
-        }
-=======
-                }
-              }
-          )
-          , config = {
-		"appenders": [
-		    {
-			"type" : "file",
-			"filename" : "cheesy-wotsits.log",
-			"maxLogSize" : 1024,
-			"backups" : 3,
-			"pollInterval" : 15
-		    }
-		]
-	    };
-	    log4js.configure(config);
             return appenderConfig;
         },
         'should be passed to appender config': function(configuration) {
-	    assert.equal(configuration.filename, 'cheesy-wotsits.log');
-	}
->>>>>>> b72182c0
+            assert.equal(configuration.filename, 'cheesy-wotsits.log');
+        }
     },
 
     'configuration when passed as filename': {
@@ -588,12 +394,15 @@
     'configuration reload' : {
         topic: function() {
             var pathsChecked = [],
-            messages = [],
+            logEvents = [],
             logger,
             modulePath = require('path').normalize(__dirname + '/../lib/log4js.json'),
             fakeFS = {
                 config: { appenders: [ { type: 'console', layout: { type: 'messagePassThrough' } } ],
                           levels: { 'a-test' : 'INFO' } },
+                readdirSync: function(dir) {
+                    return require('fs').readdirSync(dir);
+                },
                 readFileSync: function (file, encoding) {
                     assert.equal(file, modulePath);
                     assert.equal(encoding, 'utf8');
@@ -609,11 +418,13 @@
                 }
             },
             fakeConsole = {
-                log : function (msg) { messages.push(msg); },
-                info: this.log,
-                warn: this.log,
-                debug: this.log,
-                error: this.log
+                'name': 'console', 
+                'appender': function () {
+                    return function(evt) { logEvents.push(evt); };
+                }, 
+                'configure': function (config) {
+                    return fakeConsole.appender();
+                }
             },
             setIntervalCallback,
             fakeSetInterval = function(cb, timeout) {
@@ -623,7 +434,8 @@
                 '../lib/log4js',
                 {
                     requires: {
-                        'fs': fakeFS
+                        'fs': fakeFS, 
+                        './appenders/console.js': fakeConsole
                     },
                     globals: {
                         'console': fakeConsole,
@@ -640,14 +452,14 @@
             logger.info("info3");
             logger.debug("debug4");
 
-            return [ pathsChecked, messages, modulePath ];
+            return [ pathsChecked, logEvents, modulePath ];
         },
         'should configure log4js from first log4js.json found': function(args) {
-            var messages = args[1];
-            assert.length(messages, 3);
-            assert.equal(messages[0], 'info1');
-            assert.equal(messages[1], 'info3'); 
-            assert.equal(messages[2], 'debug4');
+            var logEvents = args[1];
+            assert.length(logEvents, 3);
+            assert.equal(logEvents[0].data[0], 'info1');
+            assert.equal(logEvents[1].data[0], 'info3'); 
+            assert.equal(logEvents[2].data[0], 'debug4');
         }
     }
 
