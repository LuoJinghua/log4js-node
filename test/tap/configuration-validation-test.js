--- conflicted
+++ resolved
@@ -259,15 +259,9 @@
     sandboxConfig.requires[`${mainPath}/cheese`] = testAppender('correct', result);
     // add this one, because when we're running coverage the main path is a bit different
     sandboxConfig.requires[
-<<<<<<< HEAD
-      `${path.join(mainPath, '../../node_modules/tap/node_modules/nyc/bin/cheese')}`
+      `${path.join(mainPath, '../../node_modules/nyc/bin/cheese')}`
     ] = testAppender('correct', result);
     const sandboxedLog4js = sandbox.require('../../lib/log4js', sandboxConfig);
-=======
-      `${path.join(mainPath, '../../node_modules/nyc/bin/cheese')}`
-    ] = testAppender('correct');
-    const SandboxedConfiguration = sandbox.require('../../lib/configuration', sandboxConfig);
->>>>>>> 05ce809c
 
     sandboxedLog4js.configure({
       appenders: { thing: { type: 'cheese' } },
