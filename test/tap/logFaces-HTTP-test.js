'use strict';

const test = require('tap').test;
<<<<<<< HEAD
const sandbox = require('@log4js-node/sandboxed-module');
=======
const sandbox = require('sandboxed-module');
const appender = require('../../lib/appenders/logFaces-HTTP');
>>>>>>> dcbcbdb4

function setupLogging(category, options) {
  const fakeAxios = {
    create: function (config) {
      this.config = config;
      return {
        post: function (emptyString, event) {
          fakeAxios.args = [emptyString, event];
          return {
            catch: function (cb) {
              fakeAxios.errorCb = cb;
            }
          };
        }
      };
    }
  };

  const fakeConsole = {
    log: () => {},
    error: function (msg) {
      this.msg = msg;
    }
  };

  const log4js = sandbox.require('../../lib/log4js', {
    requires: {
      axios: fakeAxios
    },
    globals: {
      console: fakeConsole
    }
  });

  options.type = 'logFaces-HTTP';
  log4js.configure({
    appenders: { http: options },
    categories: { default: { appenders: ['http'], level: 'trace' } }
  });

  return {
    logger: log4js.getLogger(category),
    fakeAxios: fakeAxios,
    fakeConsole: fakeConsole
  };
}

test('logFaces appender', (batch) => {
  batch.test('should export a configure function', (t) => {
    t.type(appender.configure, 'function');
    t.end();
  });

  batch.test('when using HTTP receivers', (t) => {
    const setup = setupLogging('myCategory', {
      application: 'LFS-HTTP',
      url: 'http://localhost/receivers/rx1'
    });

    t.test('axios should be configured', (assert) => {
      assert.equal(setup.fakeAxios.config.baseURL, 'http://localhost/receivers/rx1');
      assert.equal(setup.fakeAxios.config.timeout, 5000);
      assert.equal(setup.fakeAxios.config.withCredentials, true);
      assert.same(setup.fakeAxios.config.headers, { 'Content-Type': 'application/json' });
      assert.end();
    });

    setup.logger.addContext('foo', 'bar');
    setup.logger.addContext('bar', 'foo');
    setup.logger.warn('Log event #1');

    t.test('an event should be sent', (assert) => {
      const event = setup.fakeAxios.args[1];
      assert.equal(event.a, 'LFS-HTTP');
      assert.equal(event.m, 'Log event #1');
      assert.equal(event.g, 'myCategory');
      assert.equal(event.p, 'WARN');
      assert.equal(event.p_foo, 'bar');
      assert.equal(event.p_bar, 'foo');

      // Assert timestamp, up to hours resolution.
      const date = new Date(event.t);
      assert.equal(
        date.toISOString().substring(0, 14),
        new Date().toISOString().substring(0, 14)
      );
      assert.end();
    });

    t.test('errors should be sent to console.error', (assert) => {
      setup.fakeAxios.errorCb({ response: { status: 500, data: 'oh no' } });
      assert.equal(
        setup.fakeConsole.msg,
        'log4js.logFaces-HTTP Appender error posting to http://localhost/receivers/rx1: 500 - oh no'
      );
      setup.fakeAxios.errorCb(new Error('oh dear'));
      assert.equal(setup.fakeConsole.msg, 'log4js.logFaces-HTTP Appender error: oh dear');
      assert.end();
    });
    t.end();
  });

  batch.end();
});<|MERGE_RESOLUTION|>--- conflicted
+++ resolved
@@ -1,12 +1,8 @@
 'use strict';
 
 const test = require('tap').test;
-<<<<<<< HEAD
 const sandbox = require('@log4js-node/sandboxed-module');
-=======
-const sandbox = require('sandboxed-module');
 const appender = require('../../lib/appenders/logFaces-HTTP');
->>>>>>> dcbcbdb4
 
 function setupLogging(category, options) {
   const fakeAxios = {
