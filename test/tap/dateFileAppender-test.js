'use strict';

const test = require('tap').test;
const path = require('path');
const fs = require('fs');
const sandbox = require('sandboxed-module');
const log4js = require('../../lib/log4js');
const EOL = require('os').EOL || '\n';

function removeFile(filename) {
  try {
    fs.unlinkSync(path.join(__dirname, filename));
  } catch (e) {
    // doesn't matter
  }
}

test('../../lib/appenders/dateFile', (batch) => {
  batch.test('adding multiple dateFileAppenders', (t) => {
    const listenersCount = process.listeners('exit').length;

    log4js.configure({
      appenders: {
        date0: { type: 'dateFile', filename: 'datefa-default-test0.log' },
        date1: { type: 'dateFile', filename: 'datefa-default-test1.log' },
        date2: { type: 'dateFile', filename: 'datefa-default-test2.log' },
        date3: { type: 'dateFile', filename: 'datefa-default-test3.log' },
        date4: { type: 'dateFile', filename: 'datefa-default-test4.log' }
      },
      categories: { default: { appenders: ['date0', 'date1', 'date2', 'date3', 'date4'], level: 'debug' } }
    });

    t.teardown(() => {
      removeFile('datefa-default-test0.log');
      removeFile('datefa-default-test1.log');
      removeFile('datefa-default-test2.log');
      removeFile('datefa-default-test3.log');
      removeFile('datefa-default-test4.log');
    });

    t.equal(process.listeners('exit').length, listenersCount + 1, 'should only add one exit listener');
    t.end();
  });

  batch.test('exit listener', (t) => {
    let exitListener;
    const openedFiles = [];

    const dateFileAppender = sandbox.require(
      '../../lib/appenders/dateFile',
      {
        globals: {
          process: {
            on: function (evt, listener) {
              exitListener = listener;
            }
          }
        },
        requires: {
          streamroller: {
            DateRollingFileStream: function (filename) {
              openedFiles.push(filename);

              this.end = function () {
                openedFiles.shift();
              };

              this.write = function () {
                return true;
              };
            }
          }
        }
      }
    );

    for (let i = 0; i < 5; i += 1) {
      dateFileAppender.configure({ filename: `test${i}` }, { basicLayout: function () {} });
    }
    t.equal(openedFiles.length, 5);
    exitListener();
    t.equal(openedFiles.length, 0, 'should close all opened files');
    t.end();
  });

  batch.test('with default settings', (t) => {
    const testFile = path.join(__dirname, 'date-appender-default.log');
    log4js.configure({
      appenders: { date: { type: 'dateFile', filename: testFile } },
      categories: { default: { appenders: ['date'], level: 'DEBUG' } }
    });

    const logger = log4js.getLogger('default-settings');

    logger.info('This should be in the file.');
    t.teardown(() => { removeFile('date-appender-default.log'); });

    setTimeout(() => {
      fs.readFile(testFile, 'utf8', (err, contents) => {
        t.include(contents, 'This should be in the file');
        t.match(
          contents,
          /\[\d{4}-\d{2}-\d{2}\s\d{2}:\d{2}:\d{2}\.\d{3}] \[INFO] default-settings - /
        );
        t.end();
      });
    }, 100);
  });

  batch.test('configure with dateFileAppender', (t) => {
    log4js.configure({
      appenders: {
        date: {
          type: 'dateFile',
          filename: 'test/tap/date-file-test.log',
          pattern: '-from-MM-dd',
          layout: { type: 'messagePassThrough' }
        }
      },
      categories: { default: { appenders: ['date'], level: 'WARN' } }
    });
    const logger = log4js.getLogger('tests');
    logger.info('this should not be written to the file');
    logger.warn('this should be written to the file');

    t.teardown(() => { removeFile('date-file-test.log'); });

    fs.readFile(path.join(__dirname, 'date-file-test.log'), 'utf8', (err, contents) => {
      t.include(contents, `this should be written to the file${EOL}`);
      t.equal(contents.indexOf('this should not be written to the file'), -1);
      t.end();
    });
  });

  batch.test('configure with options.alwaysIncludePattern', (t) => {
    const format = require('date-format');

    const options = {
      appenders: {
        date: {
          category: 'tests',
          type: 'dateFile',
          filename: 'test/tap/date-file-test',
          pattern: '-from-MM-dd.log',
          alwaysIncludePattern: true,
          layout: {
            type: 'messagePassThrough'
          }
        }
      },
      categories: { default: { appenders: ['date'], level: 'debug' } }
    };

    const thisTime = format.asString(options.appenders.date.pattern, new Date());
    fs.writeFileSync(
      path.join(__dirname, `date-file-test${thisTime}`),
      `this is existing data${EOL}`,
      'utf8'
    );
    log4js.configure(options);
    const logger = log4js.getLogger('tests');
    logger.warn('this should be written to the file with the appended date');

    t.teardown(() => { removeFile(`date-file-test${thisTime}`); });

    // wait for filesystem to catch up
    setTimeout(() => {
      fs.readFile(path.join(__dirname, `date-file-test${thisTime}`), 'utf8', (err, contents) => {
        t.include(contents, 'this should be written to the file with the appended date');
        t.include(contents, 'this is existing data', 'should not overwrite the file on open (issue #132)');
        t.end();
      });
    }, 100);
  });

<<<<<<< HEAD
=======
  batch.test('configure with cwd option', (t) => {
    let fileOpened;

    const appender = sandbox.require(
      '../../lib/appenders/dateFile',
      {
        requires: {
          streamroller: {
            DateRollingFileStream: function (file) {
              fileOpened = file;
              return {
                on: function () {
                },
                end: function () {
                }
              };
            }
          }
        }
      }
    );

    appender.configure(
      {
        filename: 'whatever.log',
        maxLogSize: 10
      },
      { cwd: '/absolute/path/to' }
    );

    const expected = path.sep + path.join('absolute', 'path', 'to', 'whatever.log');
    t.equal(fileOpened, expected, 'should prepend options.cwd to config.filename');
    t.end();
  });

  batch.test('should flush logs on shutdown', (t) => {
    const testFile = path.join(__dirname, 'date-appender-default.log');
    const appender = require('../../lib/appenders/dateFile').appender(testFile);
    const logger = log4js.getLogger('default-settings');

    log4js.clearAppenders();
    log4js.addAppender(appender, 'default-settings');

    logger.info('1');
    logger.info('2');
    logger.info('3');
    t.teardown(() => { removeFile('date-appender-default.log'); });

    log4js.shutdown(() => {
      fs.readFile(testFile, 'utf8', (err, fileContents) => {
        // 3 lines of output, plus the trailing newline.
        t.equal(fileContents.split(EOL).length, 4);
        t.match(
          fileContents,
          /\[\d{4}-\d{2}-\d{2}\s\d{2}:\d{2}:\d{2}\.\d{3}] \[INFO] default-settings - /
        );
        t.end();
      });
    });
  });

>>>>>>> 547267fa
  batch.end();
});<|MERGE_RESOLUTION|>--- conflicted
+++ resolved
@@ -173,50 +173,13 @@
     }, 100);
   });
 
-<<<<<<< HEAD
-=======
-  batch.test('configure with cwd option', (t) => {
-    let fileOpened;
-
-    const appender = sandbox.require(
-      '../../lib/appenders/dateFile',
-      {
-        requires: {
-          streamroller: {
-            DateRollingFileStream: function (file) {
-              fileOpened = file;
-              return {
-                on: function () {
-                },
-                end: function () {
-                }
-              };
-            }
-          }
-        }
-      }
-    );
-
-    appender.configure(
-      {
-        filename: 'whatever.log',
-        maxLogSize: 10
-      },
-      { cwd: '/absolute/path/to' }
-    );
-
-    const expected = path.sep + path.join('absolute', 'path', 'to', 'whatever.log');
-    t.equal(fileOpened, expected, 'should prepend options.cwd to config.filename');
-    t.end();
-  });
-
   batch.test('should flush logs on shutdown', (t) => {
     const testFile = path.join(__dirname, 'date-appender-default.log');
-    const appender = require('../../lib/appenders/dateFile').appender(testFile);
+    log4js.configure({
+      appenders: { test: { type: 'dateFile', filename: testFile } },
+      categories: { default: { appenders: ['test'], level: 'trace' } }
+    });
     const logger = log4js.getLogger('default-settings');
-
-    log4js.clearAppenders();
-    log4js.addAppender(appender, 'default-settings');
 
     logger.info('1');
     logger.info('2');
@@ -236,6 +199,5 @@
     });
   });
 
->>>>>>> 547267fa
   batch.end();
 });