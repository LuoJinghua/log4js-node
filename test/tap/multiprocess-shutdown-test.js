--- conflicted
+++ resolved
@@ -3,12 +3,8 @@
 const test = require('tap').test;
 const log4js = require('../../lib/log4js');
 const net = require('net');
-<<<<<<< HEAD
+const childProcess = require('child_process');
 const sandbox = require('@log4js-node/sandboxed-module');
-=======
-const childProcess = require('child_process');
-const sandbox = require('sandboxed-module');
->>>>>>> dcbcbdb4
 
 test('multiprocess appender shutdown (master)', { timeout: 2000 }, (t) => {
   log4js.configure({
