'use strict';

const test = require('tap').test;
const log4js = require('../../lib/log4js');
const net = require('net');
const childProcess = require('child_process');
const sandbox = require('@log4js-node/sandboxed-module');

test('multiprocess appender shutdown (master)', { timeout: 2000 }, (t) => {
  log4js.configure({
    appenders: {
      stdout: { type: 'stdout' },
      multi: {
        type: 'multiprocess',
        mode: 'master',
        loggerPort: 12345,
        appender: 'stdout'
      }
    },
    categories: { default: { appenders: ['multi'], level: 'debug' } }
  });

  setTimeout(() => {
    log4js.shutdown(() => {
      setTimeout(() => {
        net.connect({ port: 12345 }, () => {
          t.fail('connection should not still work');
          t.end();
        }).on('error', (err) => {
          t.ok(err, 'we got a connection error');
          t.end();
        });
      }, 250);
    });
  }, 250);
});

test('multiprocess appender shutdown (worker)', (t) => {
  const fakeConnection = {
    evts: {},
    msgs: [],
    on: function (evt, cb) {
      this.evts[evt] = cb;
    },
    write: function (data) {
      this.msgs.push(data);
    },
    removeAllListeners: function () {
      this.removeAllListenersCalled = true;
    },
    end: function (cb) {
      this.endCb = cb;
    }
  };
  const logLib = sandbox.require('../../lib/log4js', {
    requires: {
      net: {
        createConnection: function () {
          return fakeConnection;
        }
      }
    }
  });
  logLib.configure({
    appenders: { worker: { type: 'multiprocess', mode: 'worker' } },
    categories: { default: { appenders: ['worker'], level: 'debug' } }
  });

  logLib.getLogger().info('Putting something in the buffer before the connection is established');
  // nothing been written yet.
  t.equal(fakeConnection.msgs.length, 0);

  let shutdownFinished = false;
  logLib.shutdown(() => {
    shutdownFinished = true;
  });

  // still nothing been written yet.
  t.equal(fakeConnection.msgs.length, 0);

  fakeConnection.evts.connect();

  setTimeout(() => {
    t.equal(fakeConnection.msgs.length, 2);
    t.ok(fakeConnection.removeAllListenersCalled);
    fakeConnection.endCb();

    t.ok(shutdownFinished);
    t.end();
  }, 500);
});

test('multiprocess appender crash (worker)', (t) => {
  const loggerPort = 12346;
  const messages = [];
  const fakeConsole = {
    log: function (msg) {
      messages.push(msg);
    }
  };
  const log4jsWithFakeConsole = sandbox.require(
    '../../lib/log4js',
    {
      globals: {
        console: fakeConsole
      }
    }
  );
  log4jsWithFakeConsole.configure({
    appenders: {
      console: { type: 'console', layout: { type: 'messagePassThrough' } },
      multi: {
        type: 'multiprocess',
        mode: 'master',
        loggerPort: loggerPort,
        appender: 'console'
      }
    },
    categories: { default: { appenders: ['multi'], level: 'debug' } }
  });

  const worker = childProcess.fork(
    require.resolve('./multiprocess-worker'),
    ['start-multiprocess-worker', loggerPort]
  );
<<<<<<< HEAD
  worker.on('message', (m) => {
    if (m === 'worker is done') {
      worker.kill();
=======

  worker.on('message', (m) => {
    if (m === 'worker is done') {
>>>>>>> 8754870a
      setTimeout(() => {
        worker.kill();
        t.equal(messages[0], 'Logging from worker');
        log4jsWithFakeConsole.shutdown(() => t.end());
<<<<<<< HEAD
      }, 500);
=======
      }, 100);
>>>>>>> 8754870a
    }
  });
});<|MERGE_RESOLUTION|>--- conflicted
+++ resolved
@@ -123,24 +123,14 @@
     require.resolve('./multiprocess-worker'),
     ['start-multiprocess-worker', loggerPort]
   );
-<<<<<<< HEAD
-  worker.on('message', (m) => {
-    if (m === 'worker is done') {
-      worker.kill();
-=======
 
   worker.on('message', (m) => {
     if (m === 'worker is done') {
->>>>>>> 8754870a
       setTimeout(() => {
         worker.kill();
         t.equal(messages[0], 'Logging from worker');
         log4jsWithFakeConsole.shutdown(() => t.end());
-<<<<<<< HEAD
-      }, 500);
-=======
       }, 100);
->>>>>>> 8754870a
     }
   });
 });