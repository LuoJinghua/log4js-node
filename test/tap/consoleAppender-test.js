--- conflicted
+++ resolved
@@ -1,12 +1,8 @@
 'use strict';
 
 const test = require('tap').test;
-<<<<<<< HEAD
 const sandbox = require('@log4js-node/sandboxed-module');
-=======
-const sandbox = require('sandboxed-module');
 const consoleAppender = require('../../lib/appenders/console');
->>>>>>> dcbcbdb4
 
 test('log4js console appender', (batch) => {
   batch.test('should export a configure function', (t) => {
