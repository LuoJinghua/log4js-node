"use strict";
<<<<<<< HEAD
var assert = require('assert');

//used for patternLayout tests.
function test(layout, event, tokens, pattern, value) {
  assert.equal(layout(pattern, tokens)(event), value);
}

describe('log4js layouts', function() {
  describe('colouredLayout', function() {
    var layout = require('../lib/layouts').colouredLayout;
    
    it('should apply level colour codes to output', function() {
=======
var vows = require('vows')
, assert = require('assert')
, os =  require('os')
, semver = require('semver')
, EOL = os.EOL || '\n';

//used for patternLayout tests.
function test(args, pattern, value) {
  var layout = args[0]
  , event = args[1]
  , tokens = args[2];

  assert.equal(layout(pattern, tokens)(event), value);
}

vows.describe('log4js layouts').addBatch({
  'colouredLayout': {
    topic: function() {
      return require('../lib/layouts').colouredLayout;
    },

    'should apply level colour codes to output': function(layout) {
>>>>>>> 6c21e4ac
      var output = layout({
        data: ["nonsense"],
        startTime: new Date(2010, 11, 5, 14, 18, 30, 45),
        category: "cheese",
        level: {
          toString: function() { return "ERROR"; }
        }
      });
      assert.equal(output, '\x1B[31m[2010-12-05 14:18:30.045] [ERROR] cheese - \x1B[39mnonsense');
    });

    it('should support the console.log format for the message', function() {
      var output = layout({
        data: ["thing %d", 2],
        startTime: new Date(2010, 11, 5, 14, 18, 30, 45),
        category: "cheese",
        level: {
          toString: function() { return "ERROR"; }
        }
      });
      assert.equal(output, '\x1B[31m[2010-12-05 14:18:30.045] [ERROR] cheese - \x1B[39mthing 2');
<<<<<<< HEAD
    });

  });
  
  describe('messagePassThroughLayout', function() {
    var layout = require('../lib/layouts').messagePassThroughLayout;
    
    it('should take a logevent and output only the message', function() {
=======
    }
  },

  'messagePassThroughLayout': {
    topic: function() {
      return require('../lib/layouts').messagePassThroughLayout;
    },
    'should take a logevent and output only the message' : function(layout) {
>>>>>>> 6c21e4ac
      assert.equal(layout({
        data: ["nonsense"],
        startTime: new Date(2010, 11, 5, 14, 18, 30, 45),
        category: "cheese",
        level: {
          colour: "green",
          toString: function() { return "ERROR"; }
        }
      }), "nonsense");
    });

    it('should support the console.log format for the message', function() {
      assert.equal(layout({
<<<<<<< HEAD
        data: ["thing %d", 1, "cheese"], 
        startTime: new Date(2010, 11, 5, 14, 18, 30, 45), 
        category: "cheese", 
=======
        data: ["thing %d", 1, "cheese"],
        startTime: new Date(2010, 11, 5, 14, 18, 30, 45),
        categoryName: "cheese",
>>>>>>> 6c21e4ac
        level : {
          colour: "green",
          toString: function() { return "ERROR"; }
        }
      }), "thing 1 cheese");
    });

    it('should output the first item even if it is not a string', function() {
      assert.equal(layout({
<<<<<<< HEAD
        data: [ { thing: 1} ], 
        startTime: new Date(2010, 11, 5, 14, 18, 30, 45), 
        category: "cheese", 
=======
        data: [ { thing: 1} ],
        startTime: new Date(2010, 11, 5, 14, 18, 30, 45),
        categoryName: "cheese",
>>>>>>> 6c21e4ac
        level: {
          colour: "green",
          toString: function() { return "ERROR"; }
        }
      }), "{ thing: 1 }");
<<<<<<< HEAD
    });

    it('should print the stacks of a passed error objects', function() {
      assert.ok(Array.isArray(
        layout({
          data: [ new Error() ], 
          startTime: new Date(2010, 11, 5, 14, 18, 30, 45), 
          category: "cheese", 
          level: {
            colour: "green", 
            toString: function() { return "ERROR"; }
          }
        }).match(
            /Error\s+at Context\..*\s+\((.*)test[\\\/]layouts-test\.js\:\d+\:\d+\)\s/
        )
      ), 'regexp did not return a match');
    });

    describe('with passed augmented errors', function() { 
      var layoutOutput;

      before(function() {
        var e = new Error("My Unique Error Message");
        e.augmented = "My Unique attribute value";
        e.augObj = { at1: "at2" };
        
        layoutOutput = layout({
          data: [ e ], 
          startTime: new Date(2010, 11, 5, 14, 18, 30, 45), 
          category: "cheese", 
=======
    },
    'should print the stacks of a passed error objects': function(layout) {
      assert.isArray(layout({
        data: [ new Error() ],
        startTime: new Date(2010, 11, 5, 14, 18, 30, 45),
        categoryName: "cheese",
        level: {
          colour: "green",
          toString: function() { return "ERROR"; }
        }
      }).match(/Error\s+at Object\..*\s+\((.*)test[\\\/]layouts-test\.js\:\d+\:\d+\)\s+at runTest/)
                     , 'regexp did not return a match');
    },
    'with passed augmented errors': {
      topic: function(layout){
        var e = new Error("My Unique Error Message");
        e.augmented = "My Unique attribute value";
        e.augObj = { at1: "at2" };
        return layout({
          data: [ e ],
          startTime: new Date(2010, 11, 5, 14, 18, 30, 45),
          categoryName: "cheese",
>>>>>>> 6c21e4ac
          level: {
            colour: "green",
            toString: function() { return "ERROR"; }
          }
        });
<<<<<<< HEAD
      });

      it('should print error the contained error message', function() {
        var m = layoutOutput.match(/\{ \[Error: My Unique Error Message\]/);
        assert.ok(Array.isArray(m));
      });

      it('should print error augmented string attributes', function() {
=======
      },
      'should print error the contained error message': function(layoutOutput) {
        var m = layoutOutput.match(/Error: My Unique Error Message/);
        assert.isArray(m);
      },
      'should print error augmented string attributes': function(layoutOutput) {
>>>>>>> 6c21e4ac
        var m = layoutOutput.match(/augmented:\s'My Unique attribute value'/);
        assert.ok(Array.isArray(m));
      });

      it('should print error augmented object attributes', function() {
        var m = layoutOutput.match(/augObj:\s\{ at1: 'at2' \}/);
<<<<<<< HEAD
        assert.ok(Array.isArray(m));
      });
    });
    
  });
  
  describe('basicLayout', function() {
    var layout = require('../lib/layouts').basicLayout
    , event = {
      data: ['this is a test'],
      startTime: new Date(2010, 11, 5, 14, 18, 30, 45),
      category: "tests",
      level: {
        toString: function() { return "DEBUG"; }
      }
    };
    
    it('should take a logevent and output a formatted string', function() {
      assert.equal(layout(event), "[2010-12-05 14:18:30.045] [DEBUG] tests - this is a test");
    });

    it('should output a stacktrace, message if the event has an error attached', function() {
      var output
      , lines
      , error = new Error("Some made-up error")
      , stack = error.stack.split(/\n/);
      
=======
        assert.isArray(m);
      }
    }


  },

  'basicLayout': {
    topic: function() {
      var layout = require('../lib/layouts').basicLayout,
      event = {
        data: ['this is a test'],
        startTime: new Date(2010, 11, 5, 14, 18, 30, 45),
        categoryName: "tests",
        level: {
          toString: function() { return "DEBUG"; }
        }
      };
      return [layout, event];
    },
    'should take a logevent and output a formatted string': function(args) {
      var layout = args[0], event = args[1];
      assert.equal(layout(event), "[2010-12-05 14:18:30.045] [DEBUG] tests - this is a test");
    },
    'should output a stacktrace, message if the event has an error attached': function(args) {
      var i, layout = args[0], event = args[1], output, lines,
      error = new Error("Some made-up error"),
      stack = error.stack.split(/\n/);

>>>>>>> 6c21e4ac
      event.data = ['this is a test', error];
      output = layout(event);
      lines = output.split(/\n/);

      if (semver.satisfies(process.version, '>=6')) {
        assert.equal(lines.length, stack.length);
        assert.equal(
          lines[0],
          "[2010-12-05 14:18:30.045] [DEBUG] tests - this is a test Error: Some made-up error"
        );
        for (i = 1; i < stack.length; i++) {
          assert.equal(lines[i], stack[i]);
        }
      } else {
        assert.equal(lines.length - 1, stack.length);
        assert.equal(
          lines[0],
          "[2010-12-05 14:18:30.045] [DEBUG] tests - this is a test [Error: Some made-up error]"
        );
        for (i = 1; i < stack.length; i++) {
          assert.equal(lines[i+2], stack[i+1]);
        }
      }
<<<<<<< HEAD
    });

    it('should output any extra data in the log event as util.inspect strings', function() {
      var output, lines;

=======

    },
    'should output any extra data in the log event as util.inspect strings': function(args) {
      var layout = args[0], event = args[1], output, lines;
>>>>>>> 6c21e4ac
      event.data = ['this is a test', {
        name: 'Cheese',
        message: 'Gorgonzola smells.'
      }];
      output = layout(event);

      assert.equal(
        output,
        "[2010-12-05 14:18:30.045] [DEBUG] tests - this is a test " +
          "{ name: 'Cheese', message: 'Gorgonzola smells.' }"
      );
<<<<<<< HEAD
    });
  });
  
  describe('patternLayout', function() {
    var event = {
      data: ['this is a test'],
      startTime: new Date(2010, 11, 5, 14, 18, 30, 45),
      category: "multiple.levels.of.tests",
      level: {
        toString: function() { return "DEBUG"; }
      }
    }
    , layout = require('../lib/layouts').patternLayout
    , tokens = {
      testString: 'testStringToken',
      testFunction: function() { return 'testFunctionToken'; },
      fnThatUsesLogEvent: function(logEvent) { return logEvent.level.toString(); }
    };

    event.startTime.getTimezoneOffset = function() { return 0; };
    
    it('should default to "time logLevel loggerName - message"', function() {
      test(
        layout, 
        event, 
        tokens, 
        null, 
        "14:18:30 DEBUG multiple.levels.of.tests - this is a test\n"
      );
    });

    it('%r should output time only', function() {
      test(layout, event, tokens, '%r', '14:18:30');
    });

    it('%p should output the log level', function() {
      test(layout, event, tokens, '%p', 'DEBUG');
    });

    it('%c should output the log category', function() {
      test(layout, event, tokens, '%c', 'multiple.levels.of.tests');
    });

    it('%m should output the log data', function() {
      test(layout, event, tokens, '%m', 'this is a test');
    });

    it('%n should output a new line', function() {
      test(layout, event, tokens, '%n', '\n');
    });

    it('%h should output hostname', function() {
      test(layout, event, tokens, '%h', require('os').hostname().toString());
    });

    it('%c should handle category names like java-style package names', function() {
      test(layout, event, tokens, '%c{1}', 'tests');
      test(layout, event, tokens, '%c{2}', 'of.tests');
      test(layout, event, tokens, '%c{3}', 'levels.of.tests');
      test(layout, event, tokens, '%c{4}', 'multiple.levels.of.tests');
      test(layout, event, tokens, '%c{5}', 'multiple.levels.of.tests');
      test(layout, event, tokens, '%c{99}', 'multiple.levels.of.tests');
    });

    it('%d should output the date in ISO8601 format', function() {
      test(layout, event, tokens, '%d', '2010-12-05 14:18:30.045');
    });

    it('%d should allow for format specification', function() {
      test(layout, event, tokens, '%d{ISO8601_WITH_TZ_OFFSET}', '2010-12-05T14:18:30-0000');
      test(layout, event, tokens, '%d{ISO8601}', '2010-12-05 14:18:30.045');
      test(layout, event, tokens, '%d{ABSOLUTE}', '14:18:30.045');
      test(layout, event, tokens, '%d{DATE}', '05 12 2010 14:18:30.045');
      test(layout, event, tokens, '%d{yy MM dd hh mm ss}', '10 12 05 14 18 30');
      test(layout, event, tokens, '%d{yyyy MM dd}', '2010 12 05');
      test(layout, event, tokens, '%d{yyyy MM dd hh mm ss SSS}', '2010 12 05 14 18 30 045');
    });

    it('%% should output %', function() {
      test(layout, event, tokens, '%%', '%');
    });

    it('should output anything not preceded by % as literal', function() {
      test(layout, event, tokens, 'blah blah blah', 'blah blah blah');
    });

    it('should output the original string if no replacer matches the token', function() {
      test(layout, event, tokens, '%a{3}', 'a{3}');
    });

    it('should handle complicated patterns', function() {
      test(layout, event, tokens,
=======
    }
  },

  'patternLayout': {
    topic: function() {
      var event = {
        data: ['this is a test'],
        startTime: new Date('2010-12-05T14:18:30.045Z'), //new Date(2010, 11, 5, 14, 18, 30, 45),
        categoryName: "multiple.levels.of.tests",
        level: {
          toString: function() { return "DEBUG"; }
        }
      }, layout = require('../lib/layouts').patternLayout
      , tokens = {
        testString: 'testStringToken',
        testFunction: function() { return 'testFunctionToken'; },
        fnThatUsesLogEvent: function(logEvent) { return logEvent.level.toString(); }
      };

      //override getTimezoneOffset
      event.startTime.getTimezoneOffset = function() { return 0; };
      return [layout, event, tokens];
    },

    'should default to "time logLevel loggerName - message"': function(args) {
      test(args, null, "14:18:30 DEBUG multiple.levels.of.tests - this is a test" + EOL);
    },
    '%r should output time only': function(args) {
      test(args, '%r', '14:18:30');
    },
    '%p should output the log level': function(args) {
      test(args, '%p', 'DEBUG');
    },
    '%c should output the log category': function(args) {
      test(args, '%c', 'multiple.levels.of.tests');
    },
    '%m should output the log data': function(args) {
      test(args, '%m', 'this is a test');
    },
    '%n should output a new line': function(args) {
      test(args, '%n', EOL);
    },
    '%h should output hostname' : function(args) {
      test(args, '%h', os.hostname().toString());
    },
    '%z should output pid' : function(args) {
      test(args, '%z', process.pid);
    },
    '%c should handle category names like java-style package names': function(args) {
      test(args, '%c{1}', 'tests');
      test(args, '%c{2}', 'of.tests');
      test(args, '%c{3}', 'levels.of.tests');
      test(args, '%c{4}', 'multiple.levels.of.tests');
      test(args, '%c{5}', 'multiple.levels.of.tests');
      test(args, '%c{99}', 'multiple.levels.of.tests');
    },
    '%d should output the date in ISO8601 format': function(args) {
      test(args, '%d', '2010-12-05 14:18:30.045');
    },
    '%d should allow for format specification': function(args) {
      test(args, '%d{ISO8601_WITH_TZ_OFFSET}', '2010-12-05T14:18:30-0000');
      test(args, '%d{ISO8601}', '2010-12-05 14:18:30.045');
      test(args, '%d{ABSOLUTE}', '14:18:30.045');
      test(args, '%d{DATE}', '05 12 2010 14:18:30.045');
      test(args, '%d{yy MM dd hh mm ss}', '10 12 05 14 18 30');
      test(args, '%d{yyyy MM dd}', '2010 12 05');
      test(args, '%d{yyyy MM dd hh mm ss SSS}', '2010 12 05 14 18 30 045');
    },
    '%% should output %': function(args) {
      test(args, '%%', '%');
    },
    'should output anything not preceded by % as literal': function(args) {
      test(args, 'blah blah blah', 'blah blah blah');
    },
    'should output the original string if no replacer matches the token': function(args) {
      test(args, '%a{3}', 'a{3}');
    },
    'should handle complicated patterns': function(args) {
      test(args,
>>>>>>> 6c21e4ac
           '%m%n %c{2} at %d{ABSOLUTE} cheese %p%n',
           'this is a test'+ EOL +' of.tests at 14:18:30.045 cheese DEBUG' + EOL
          );
<<<<<<< HEAD
    });

    it('should truncate fields if specified', function() {
      test(layout, event, tokens, '%.4m', 'this');
      test(layout, event, tokens, '%.7m', 'this is');
      test(layout, event, tokens, '%.9m', 'this is a');
      test(layout, event, tokens, '%.14m', 'this is a test');
      test(layout, event, tokens, '%.2919102m', 'this is a test');
    });

    it('should pad fields if specified', function() {
      test(layout, event, tokens, '%10p', '     DEBUG');
      test(layout, event, tokens, '%8p', '   DEBUG');
      test(layout, event, tokens, '%6p', ' DEBUG');
      test(layout, event, tokens, '%4p', 'DEBUG');
      test(layout, event, tokens, '%-4p', 'DEBUG');
      test(layout, event, tokens, '%-6p', 'DEBUG ');
      test(layout, event, tokens, '%-8p', 'DEBUG   ');
      test(layout, event, tokens, '%-10p', 'DEBUG     ');
    });

    it('%[%r%] should output colored time', function() {
      test(layout, event, tokens, '%[%r%]', '\x1B[36m14:18:30\x1B[39m');
    });

    describe('%x{}', function() {
      it('%x{testString} should output the string stored in tokens', function() {
        test(layout, event, tokens, '%x{testString}', 'testStringToken');
      });
      
      it('%x{testFunction} should output the result of the function stored in tokens', function() {
        test(layout, event, tokens, '%x{testFunction}', 'testFunctionToken');
      });
      
      it('%x{doesNotExist} should output the string stored in tokens', function() {
        test(layout, event, tokens, '%x{doesNotExist}', '%x{doesNotExist}');
      });
      
      it('%x{fnThatUsesLogEvent} should be able to use the logEvent', function() {
        test(layout, event, tokens, '%x{fnThatUsesLogEvent}', 'DEBUG');
      });
      
      it('%x should output the string stored in tokens', function() {
        test(layout, event, tokens, '%x', '%x');
      });
    });
  });

  describe('layout makers', function() {
    var layouts = require('../lib/layouts');

    it('should have a maker for each layout', function() {
=======
    },
    'should truncate fields if specified': function(args) {
      test(args, '%.4m', 'this');
      test(args, '%.7m', 'this is');
      test(args, '%.9m', 'this is a');
      test(args, '%.14m', 'this is a test');
      test(args, '%.2919102m', 'this is a test');
    },
    'should pad fields if specified': function(args) {
      test(args, '%10p', '     DEBUG');
      test(args, '%8p', '   DEBUG');
      test(args, '%6p', ' DEBUG');
      test(args, '%4p', 'DEBUG');
      test(args, '%-4p', 'DEBUG');
      test(args, '%-6p', 'DEBUG ');
      test(args, '%-8p', 'DEBUG   ');
      test(args, '%-10p', 'DEBUG     ');
    },
    '%[%r%] should output colored time': function(args) {
      test(args, '%[%r%]', '\x1B[36m14:18:30\x1B[39m');
    },
    '%x{testString} should output the string stored in tokens': function(args) {
      test(args, '%x{testString}', 'testStringToken');
    },
    '%x{testFunction} should output the result of the function stored in tokens': function(args) {
      test(args, '%x{testFunction}', 'testFunctionToken');
    },
    '%x{doesNotExist} should output the string stored in tokens': function(args) {
      test(args, '%x{doesNotExist}', 'null');
    },
    '%x{fnThatUsesLogEvent} should be able to use the logEvent': function(args) {
      test(args, '%x{fnThatUsesLogEvent}', 'DEBUG');
    },
    '%x should output the string stored in tokens': function(args) {
      test(args, '%x', 'null');
    }
  },
  'layout makers': {
    topic: require('../lib/layouts'),
    'should have a maker for each layout': function(layouts) {
>>>>>>> 6c21e4ac
      assert.ok(layouts.layout("messagePassThrough"));
      assert.ok(layouts.layout("basic"));
      assert.ok(layouts.layout("colored"));
      assert.ok(layouts.layout("coloured"));
      assert.ok(layouts.layout("pattern"));
<<<<<<< HEAD
    });

    it('should return falsy if a layout does not exist', function() {
      assert.ok(!layouts.layout("cheese"));
    });

    it('should pass config to layouts that need it', function() {
      var layout = layouts.layout(
        "pattern", 
        {
          pattern: "%m"
        }
      );

      assert.equal(layout({ data: [ "blah" ] }), "blah");
    });
  });
});
=======
    }
  },
  'add layout': {
    topic: require('../lib/layouts'),
    'should be able to add a layout': function(layouts) {
      layouts.addLayout('test_layout', function(config){
        assert.equal(config, 'test_config');
        return function(logEvent) {
          return "TEST LAYOUT >"+logEvent.data;
        };
      });
      var serializer = layouts.layout('test_layout', 'test_config');
      assert.ok(serializer);
      assert.equal(serializer({data: "INPUT"}), "TEST LAYOUT >INPUT");
    }
  }
}).export(module);
>>>>>>> 6c21e4ac
<|MERGE_RESOLUTION|>--- conflicted
+++ resolved
@@ -1,18 +1,4 @@
 "use strict";
-<<<<<<< HEAD
-var assert = require('assert');
-
-//used for patternLayout tests.
-function test(layout, event, tokens, pattern, value) {
-  assert.equal(layout(pattern, tokens)(event), value);
-}
-
-describe('log4js layouts', function() {
-  describe('colouredLayout', function() {
-    var layout = require('../lib/layouts').colouredLayout;
-    
-    it('should apply level colour codes to output', function() {
-=======
 var vows = require('vows')
 , assert = require('assert')
 , os =  require('os')
@@ -20,22 +6,15 @@
 , EOL = os.EOL || '\n';
 
 //used for patternLayout tests.
-function test(args, pattern, value) {
-  var layout = args[0]
-  , event = args[1]
-  , tokens = args[2];
-
+function test(layout, event, tokens, pattern, value) {
   assert.equal(layout(pattern, tokens)(event), value);
 }
 
-vows.describe('log4js layouts').addBatch({
-  'colouredLayout': {
-    topic: function() {
-      return require('../lib/layouts').colouredLayout;
-    },
-
-    'should apply level colour codes to output': function(layout) {
->>>>>>> 6c21e4ac
+describe('log4js layouts', function() {
+  describe('colouredLayout', function() {
+    var layout = require('../lib/layouts').colouredLayout;
+    
+    it('should apply level colour codes to output', function() {
       var output = layout({
         data: ["nonsense"],
         startTime: new Date(2010, 11, 5, 14, 18, 30, 45),
@@ -57,7 +36,6 @@
         }
       });
       assert.equal(output, '\x1B[31m[2010-12-05 14:18:30.045] [ERROR] cheese - \x1B[39mthing 2');
-<<<<<<< HEAD
     });
 
   });
@@ -66,16 +44,6 @@
     var layout = require('../lib/layouts').messagePassThroughLayout;
     
     it('should take a logevent and output only the message', function() {
-=======
-    }
-  },
-
-  'messagePassThroughLayout': {
-    topic: function() {
-      return require('../lib/layouts').messagePassThroughLayout;
-    },
-    'should take a logevent and output only the message' : function(layout) {
->>>>>>> 6c21e4ac
       assert.equal(layout({
         data: ["nonsense"],
         startTime: new Date(2010, 11, 5, 14, 18, 30, 45),
@@ -89,15 +57,9 @@
 
     it('should support the console.log format for the message', function() {
       assert.equal(layout({
-<<<<<<< HEAD
         data: ["thing %d", 1, "cheese"], 
         startTime: new Date(2010, 11, 5, 14, 18, 30, 45), 
         category: "cheese", 
-=======
-        data: ["thing %d", 1, "cheese"],
-        startTime: new Date(2010, 11, 5, 14, 18, 30, 45),
-        categoryName: "cheese",
->>>>>>> 6c21e4ac
         level : {
           colour: "green",
           toString: function() { return "ERROR"; }
@@ -107,21 +69,14 @@
 
     it('should output the first item even if it is not a string', function() {
       assert.equal(layout({
-<<<<<<< HEAD
         data: [ { thing: 1} ], 
         startTime: new Date(2010, 11, 5, 14, 18, 30, 45), 
         category: "cheese", 
-=======
-        data: [ { thing: 1} ],
-        startTime: new Date(2010, 11, 5, 14, 18, 30, 45),
-        categoryName: "cheese",
->>>>>>> 6c21e4ac
         level: {
           colour: "green",
           toString: function() { return "ERROR"; }
         }
       }), "{ thing: 1 }");
-<<<<<<< HEAD
     });
 
     it('should print the stacks of a passed error objects', function() {
@@ -152,36 +107,11 @@
           data: [ e ], 
           startTime: new Date(2010, 11, 5, 14, 18, 30, 45), 
           category: "cheese", 
-=======
-    },
-    'should print the stacks of a passed error objects': function(layout) {
-      assert.isArray(layout({
-        data: [ new Error() ],
-        startTime: new Date(2010, 11, 5, 14, 18, 30, 45),
-        categoryName: "cheese",
-        level: {
-          colour: "green",
-          toString: function() { return "ERROR"; }
-        }
-      }).match(/Error\s+at Object\..*\s+\((.*)test[\\\/]layouts-test\.js\:\d+\:\d+\)\s+at runTest/)
-                     , 'regexp did not return a match');
-    },
-    'with passed augmented errors': {
-      topic: function(layout){
-        var e = new Error("My Unique Error Message");
-        e.augmented = "My Unique attribute value";
-        e.augObj = { at1: "at2" };
-        return layout({
-          data: [ e ],
-          startTime: new Date(2010, 11, 5, 14, 18, 30, 45),
-          categoryName: "cheese",
->>>>>>> 6c21e4ac
           level: {
             colour: "green",
             toString: function() { return "ERROR"; }
           }
         });
-<<<<<<< HEAD
       });
 
       it('should print error the contained error message', function() {
@@ -190,21 +120,12 @@
       });
 
       it('should print error augmented string attributes', function() {
-=======
-      },
-      'should print error the contained error message': function(layoutOutput) {
-        var m = layoutOutput.match(/Error: My Unique Error Message/);
-        assert.isArray(m);
-      },
-      'should print error augmented string attributes': function(layoutOutput) {
->>>>>>> 6c21e4ac
         var m = layoutOutput.match(/augmented:\s'My Unique attribute value'/);
         assert.ok(Array.isArray(m));
       });
 
       it('should print error augmented object attributes', function() {
         var m = layoutOutput.match(/augObj:\s\{ at1: 'at2' \}/);
-<<<<<<< HEAD
         assert.ok(Array.isArray(m));
       });
     });
@@ -232,37 +153,6 @@
       , error = new Error("Some made-up error")
       , stack = error.stack.split(/\n/);
       
-=======
-        assert.isArray(m);
-      }
-    }
-
-
-  },
-
-  'basicLayout': {
-    topic: function() {
-      var layout = require('../lib/layouts').basicLayout,
-      event = {
-        data: ['this is a test'],
-        startTime: new Date(2010, 11, 5, 14, 18, 30, 45),
-        categoryName: "tests",
-        level: {
-          toString: function() { return "DEBUG"; }
-        }
-      };
-      return [layout, event];
-    },
-    'should take a logevent and output a formatted string': function(args) {
-      var layout = args[0], event = args[1];
-      assert.equal(layout(event), "[2010-12-05 14:18:30.045] [DEBUG] tests - this is a test");
-    },
-    'should output a stacktrace, message if the event has an error attached': function(args) {
-      var i, layout = args[0], event = args[1], output, lines,
-      error = new Error("Some made-up error"),
-      stack = error.stack.split(/\n/);
-
->>>>>>> 6c21e4ac
       event.data = ['this is a test', error];
       output = layout(event);
       lines = output.split(/\n/);
@@ -286,18 +176,11 @@
           assert.equal(lines[i+2], stack[i+1]);
         }
       }
-<<<<<<< HEAD
     });
 
     it('should output any extra data in the log event as util.inspect strings', function() {
       var output, lines;
 
-=======
-
-    },
-    'should output any extra data in the log event as util.inspect strings': function(args) {
-      var layout = args[0], event = args[1], output, lines;
->>>>>>> 6c21e4ac
       event.data = ['this is a test', {
         name: 'Cheese',
         message: 'Gorgonzola smells.'
@@ -309,7 +192,6 @@
         "[2010-12-05 14:18:30.045] [DEBUG] tests - this is a test " +
           "{ name: 'Cheese', message: 'Gorgonzola smells.' }"
       );
-<<<<<<< HEAD
     });
   });
   
@@ -402,91 +284,9 @@
 
     it('should handle complicated patterns', function() {
       test(layout, event, tokens,
-=======
-    }
-  },
-
-  'patternLayout': {
-    topic: function() {
-      var event = {
-        data: ['this is a test'],
-        startTime: new Date('2010-12-05T14:18:30.045Z'), //new Date(2010, 11, 5, 14, 18, 30, 45),
-        categoryName: "multiple.levels.of.tests",
-        level: {
-          toString: function() { return "DEBUG"; }
-        }
-      }, layout = require('../lib/layouts').patternLayout
-      , tokens = {
-        testString: 'testStringToken',
-        testFunction: function() { return 'testFunctionToken'; },
-        fnThatUsesLogEvent: function(logEvent) { return logEvent.level.toString(); }
-      };
-
-      //override getTimezoneOffset
-      event.startTime.getTimezoneOffset = function() { return 0; };
-      return [layout, event, tokens];
-    },
-
-    'should default to "time logLevel loggerName - message"': function(args) {
-      test(args, null, "14:18:30 DEBUG multiple.levels.of.tests - this is a test" + EOL);
-    },
-    '%r should output time only': function(args) {
-      test(args, '%r', '14:18:30');
-    },
-    '%p should output the log level': function(args) {
-      test(args, '%p', 'DEBUG');
-    },
-    '%c should output the log category': function(args) {
-      test(args, '%c', 'multiple.levels.of.tests');
-    },
-    '%m should output the log data': function(args) {
-      test(args, '%m', 'this is a test');
-    },
-    '%n should output a new line': function(args) {
-      test(args, '%n', EOL);
-    },
-    '%h should output hostname' : function(args) {
-      test(args, '%h', os.hostname().toString());
-    },
-    '%z should output pid' : function(args) {
-      test(args, '%z', process.pid);
-    },
-    '%c should handle category names like java-style package names': function(args) {
-      test(args, '%c{1}', 'tests');
-      test(args, '%c{2}', 'of.tests');
-      test(args, '%c{3}', 'levels.of.tests');
-      test(args, '%c{4}', 'multiple.levels.of.tests');
-      test(args, '%c{5}', 'multiple.levels.of.tests');
-      test(args, '%c{99}', 'multiple.levels.of.tests');
-    },
-    '%d should output the date in ISO8601 format': function(args) {
-      test(args, '%d', '2010-12-05 14:18:30.045');
-    },
-    '%d should allow for format specification': function(args) {
-      test(args, '%d{ISO8601_WITH_TZ_OFFSET}', '2010-12-05T14:18:30-0000');
-      test(args, '%d{ISO8601}', '2010-12-05 14:18:30.045');
-      test(args, '%d{ABSOLUTE}', '14:18:30.045');
-      test(args, '%d{DATE}', '05 12 2010 14:18:30.045');
-      test(args, '%d{yy MM dd hh mm ss}', '10 12 05 14 18 30');
-      test(args, '%d{yyyy MM dd}', '2010 12 05');
-      test(args, '%d{yyyy MM dd hh mm ss SSS}', '2010 12 05 14 18 30 045');
-    },
-    '%% should output %': function(args) {
-      test(args, '%%', '%');
-    },
-    'should output anything not preceded by % as literal': function(args) {
-      test(args, 'blah blah blah', 'blah blah blah');
-    },
-    'should output the original string if no replacer matches the token': function(args) {
-      test(args, '%a{3}', 'a{3}');
-    },
-    'should handle complicated patterns': function(args) {
-      test(args,
->>>>>>> 6c21e4ac
            '%m%n %c{2} at %d{ABSOLUTE} cheese %p%n',
            'this is a test'+ EOL +' of.tests at 14:18:30.045 cheese DEBUG' + EOL
           );
-<<<<<<< HEAD
     });
 
     it('should truncate fields if specified', function() {
@@ -539,54 +339,11 @@
     var layouts = require('../lib/layouts');
 
     it('should have a maker for each layout', function() {
-=======
-    },
-    'should truncate fields if specified': function(args) {
-      test(args, '%.4m', 'this');
-      test(args, '%.7m', 'this is');
-      test(args, '%.9m', 'this is a');
-      test(args, '%.14m', 'this is a test');
-      test(args, '%.2919102m', 'this is a test');
-    },
-    'should pad fields if specified': function(args) {
-      test(args, '%10p', '     DEBUG');
-      test(args, '%8p', '   DEBUG');
-      test(args, '%6p', ' DEBUG');
-      test(args, '%4p', 'DEBUG');
-      test(args, '%-4p', 'DEBUG');
-      test(args, '%-6p', 'DEBUG ');
-      test(args, '%-8p', 'DEBUG   ');
-      test(args, '%-10p', 'DEBUG     ');
-    },
-    '%[%r%] should output colored time': function(args) {
-      test(args, '%[%r%]', '\x1B[36m14:18:30\x1B[39m');
-    },
-    '%x{testString} should output the string stored in tokens': function(args) {
-      test(args, '%x{testString}', 'testStringToken');
-    },
-    '%x{testFunction} should output the result of the function stored in tokens': function(args) {
-      test(args, '%x{testFunction}', 'testFunctionToken');
-    },
-    '%x{doesNotExist} should output the string stored in tokens': function(args) {
-      test(args, '%x{doesNotExist}', 'null');
-    },
-    '%x{fnThatUsesLogEvent} should be able to use the logEvent': function(args) {
-      test(args, '%x{fnThatUsesLogEvent}', 'DEBUG');
-    },
-    '%x should output the string stored in tokens': function(args) {
-      test(args, '%x', 'null');
-    }
-  },
-  'layout makers': {
-    topic: require('../lib/layouts'),
-    'should have a maker for each layout': function(layouts) {
->>>>>>> 6c21e4ac
       assert.ok(layouts.layout("messagePassThrough"));
       assert.ok(layouts.layout("basic"));
       assert.ok(layouts.layout("colored"));
       assert.ok(layouts.layout("coloured"));
       assert.ok(layouts.layout("pattern"));
-<<<<<<< HEAD
     });
 
     it('should return falsy if a layout does not exist', function() {
@@ -604,23 +361,4 @@
       assert.equal(layout({ data: [ "blah" ] }), "blah");
     });
   });
-});
-=======
-    }
-  },
-  'add layout': {
-    topic: require('../lib/layouts'),
-    'should be able to add a layout': function(layouts) {
-      layouts.addLayout('test_layout', function(config){
-        assert.equal(config, 'test_config');
-        return function(logEvent) {
-          return "TEST LAYOUT >"+logEvent.data;
-        };
-      });
-      var serializer = layouts.layout('test_layout', 'test_config');
-      assert.ok(serializer);
-      assert.equal(serializer({data: "INPUT"}), "TEST LAYOUT >INPUT");
-    }
-  }
-}).export(module);
->>>>>>> 6c21e4ac
+});