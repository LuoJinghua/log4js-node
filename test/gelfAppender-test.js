--- conflicted
+++ resolved
@@ -170,7 +170,6 @@
       }
     }
   },
-<<<<<<< HEAD
 
   'on process.exit': {
     topic: function() {
@@ -208,7 +207,9 @@
     'should pass options to layout': function(setup) {
       assert.equal(setup.layouts.type, 'madeuplayout');
       assert.equal(setup.layouts.options.earlgrey, 'yes, please');
-=======
+    }
+  },
+
   'with custom fields options': {
     topic: function() {
       var setup = setupLogging({
@@ -217,14 +218,14 @@
         hostname: 'cheese',
         facility: 'nonsense',
         customFields: {
-            _every1: 'Hello every one',
-            _every2: 'Hello every two'
+          _every1: 'Hello every one',
+          _every2: 'Hello every two'
         }
       });
       var myFields = {
-          GELF: true,
-          _every2: 'Overwritten!',
-          _myField: 'This is my field!'
+        GELF: true,
+        _every2: 'Overwritten!',
+        _myField: 'This is my field!'
       };
       setup.logger.debug(myFields, "Just testing.");
       return setup;
@@ -252,7 +253,6 @@
         assert.equal(message.short_message, 'Just testing.'); // skip the field object 
         assert.equal(message.full_message, 'Just testing.'); // should be as same as short_message 
       }
->>>>>>> 46721465
     }
   }
 
